import {
  CHECKABLE_INPUTS,
  DEBOUNCE_PREV_KEY,
  DEBOUNCE_TRIGGER,
  FOCUSABLE_INPUTS,
  PHX_COMPONENT,
  PHX_HAS_FOCUSED,
  PHX_HAS_SUBMITTED,
  PHX_MAIN,
  PHX_PARENT_ID,
  PHX_PRIVATE,
  PHX_REF_SRC,
  PHX_PENDING_ATTRS,
  PHX_ROOT_ID,
  PHX_SESSION,
  PHX_STATIC,
  PHX_UPLOAD_REF,
  PHX_VIEW_SELECTOR,
  PHX_STICKY,
  PHX_EVENT_CLASSES,
  THROTTLED,
} from "./constants"

import JS from "./js"

import {
  logError
} from "./utils"

let DOM = {
  byId(id){ return document.getElementById(id) || logError(`no id found for ${id}`) },

  removeClass(el, className){
    el.classList.remove(className)
    if(el.classList.length === 0){ el.removeAttribute("class") }
  },

  all(node, query, callback){
    if(!node){ return [] }
    let array = Array.from(node.querySelectorAll(query))
    return callback ? array.forEach(callback) : array
  },

  childNodeLength(html){
    let template = document.createElement("template")
    template.innerHTML = html
    return template.content.childElementCount
  },

  isUploadInput(el){ return el.type === "file" && el.getAttribute(PHX_UPLOAD_REF) !== null },

  isAutoUpload(inputEl){ return inputEl.hasAttribute("data-phx-auto-upload") },

  findUploadInputs(node){
    const formId = node.id
    const inputsOutsideForm = this.all(document, `input[type="file"][${PHX_UPLOAD_REF}][form="${formId}"]`)
    return this.all(node, `input[type="file"][${PHX_UPLOAD_REF}]`).concat(inputsOutsideForm)
  },

  findComponentNodeList(node, cid){
    return this.filterWithinSameLiveView(this.all(node, `[${PHX_COMPONENT}="${cid}"]`), node)
  },

  isPhxDestroyed(node){
    return node.id && DOM.private(node, "destroyed") ? true : false
  },

  wantsNewTab(e){
    let wantsNewTab = e.ctrlKey || e.shiftKey || e.metaKey || (e.button && e.button === 1)
    let isDownload = (e.target instanceof HTMLAnchorElement && e.target.hasAttribute("download"))
    let isTargetBlank = e.target.hasAttribute("target") && e.target.getAttribute("target").toLowerCase() === "_blank"
    let isTargetNamedTab = e.target.hasAttribute("target") && !e.target.getAttribute("target").startsWith("_")
    return wantsNewTab || isTargetBlank || isDownload || isTargetNamedTab
  },

  isUnloadableFormSubmit(e){
    // Ignore form submissions intended to close a native <dialog> element
    // https://developer.mozilla.org/en-US/docs/Web/HTML/Element/dialog#usage_notes
    let isDialogSubmit = (e.target && e.target.getAttribute("method") === "dialog") ||
      (e.submitter && e.submitter.getAttribute("formmethod") === "dialog")

    if(isDialogSubmit){
      return false
    } else {
      return !e.defaultPrevented && !this.wantsNewTab(e)
    }
  },

  isNewPageClick(e, currentLocation){
    let href = e.target instanceof HTMLAnchorElement ? e.target.getAttribute("href") : null
    let url

    if(e.defaultPrevented || href === null || this.wantsNewTab(e)){ return false }
    if(href.startsWith("mailto:") || href.startsWith("tel:")){ return false }
    if(e.target.isContentEditable){ return false }

    try {
      url = new URL(href)
    } catch(e) {
      try {
        url = new URL(href, currentLocation)
      } catch(e) {
        // bad URL, fallback to let browser try it as external
        return true
      }
    }

    if(url.host === currentLocation.host && url.protocol === currentLocation.protocol){
      if(url.pathname === currentLocation.pathname && url.search === currentLocation.search){
        return url.hash === "" && !url.href.endsWith("#")
      }
    }
    return url.protocol.startsWith("http")
  },

  markPhxChildDestroyed(el){
    if(this.isPhxChild(el)){ el.setAttribute(PHX_SESSION, "") }
    this.putPrivate(el, "destroyed", true)
  },

  findPhxChildrenInFragment(html, parentId){
    let template = document.createElement("template")
    template.innerHTML = html
    return this.findPhxChildren(template.content, parentId)
  },

  isIgnored(el, phxUpdate){
    return (el.getAttribute(phxUpdate) || el.getAttribute("data-phx-update")) === "ignore"
  },

  isPhxUpdate(el, phxUpdate, updateTypes){
    return el.getAttribute && updateTypes.indexOf(el.getAttribute(phxUpdate)) >= 0
  },

  findPhxSticky(el){ return this.all(el, `[${PHX_STICKY}]`) },

  findPhxChildren(el, parentId){
    return this.all(el, `${PHX_VIEW_SELECTOR}[${PHX_PARENT_ID}="${parentId}"]`)
  },

  findExistingParentCIDs(node, cids){
    // we only want to find parents that exist on the page
    // if a cid is not on the page, the only way it can be added back to the page
    // is if a parent adds it back, therefore if a cid does not exist on the page,
    // we should not try to render it by itself (because it would be rendered twice,
    // one by the parent, and a second time by itself)
    let parentCids = new Set()
    let childrenCids = new Set()

    cids.forEach(cid => {
      this.filterWithinSameLiveView(this.all(node, `[${PHX_COMPONENT}="${cid}"]`), node).forEach(parent => {
        parentCids.add(cid)
        this.all(parent, `[${PHX_COMPONENT}]`)
          .map(el => parseInt(el.getAttribute(PHX_COMPONENT)))
          .forEach(childCID => childrenCids.add(childCID))
      })
    })

    childrenCids.forEach(childCid => parentCids.delete(childCid))

    return parentCids
  },

  filterWithinSameLiveView(nodes, parent){
    if(parent.querySelector(PHX_VIEW_SELECTOR)){
      return nodes.filter(el => this.withinSameLiveView(el, parent))
    } else {
      return nodes
    }
  },

  withinSameLiveView(node, parent){
    while(node = node.parentNode){
      if(node.isSameNode(parent)){ return true }
      if(node.getAttribute(PHX_SESSION) !== null){ return false }
    }
  },

  private(el, key){ return el[PHX_PRIVATE] && el[PHX_PRIVATE][key] },

  deletePrivate(el, key){ el[PHX_PRIVATE] && delete (el[PHX_PRIVATE][key]) },

  putPrivate(el, key, value){
    if(!el[PHX_PRIVATE]){ el[PHX_PRIVATE] = {} }
    el[PHX_PRIVATE][key] = value
  },

  updatePrivate(el, key, defaultVal, updateFunc){
    let existing = this.private(el, key)
    if(existing === undefined){
      this.putPrivate(el, key, updateFunc(defaultVal))
    } else {
      this.putPrivate(el, key, updateFunc(existing))
    }
  },

  syncPendingAttrs(fromEl, toEl){
    if(!fromEl.hasAttribute(PHX_REF_SRC)){ return }
    PHX_EVENT_CLASSES.forEach(className => {
      fromEl.classList.contains(className) && toEl.classList.add(className)
    })
    PHX_PENDING_ATTRS.filter(attr => fromEl.hasAttribute(attr)).forEach(attr => {
      toEl.setAttribute(attr, fromEl.getAttribute(attr))
    })
  },

  copyPrivates(target, source){
    if(source[PHX_PRIVATE]){
      target[PHX_PRIVATE] = source[PHX_PRIVATE]
    }
  },

  putTitle(str){
    let titleEl = document.querySelector("title")
    if(titleEl){
      let {prefix, suffix} = titleEl.dataset
      document.title = `${prefix || ""}${str}${suffix || ""}`
    } else {
      document.title = str
    }
  },

  debounce(el, event, phxDebounce, defaultDebounce, phxThrottle, defaultThrottle, asyncFilter, callback){
    let debounce = el.getAttribute(phxDebounce)
    let throttle = el.getAttribute(phxThrottle)

    if(debounce === ""){ debounce = defaultDebounce }
    if(throttle === ""){ throttle = defaultThrottle }
    let value = debounce || throttle
    switch(value){
      case null: return callback()

      case "blur":
        if(this.once(el, "debounce-blur")){
          el.addEventListener("blur", () => {
            if(asyncFilter()){ callback() }
          })
        }
        return

      default:
        let timeout = parseInt(value)
        let trigger = () => throttle ? this.deletePrivate(el, THROTTLED) : callback()
        let currentCycle = this.incCycle(el, DEBOUNCE_TRIGGER, trigger)
        if(isNaN(timeout)){ return logError(`invalid throttle/debounce value: ${value}`) }
        if(throttle){
          let newKeyDown = false
          if(event.type === "keydown"){
            let prevKey = this.private(el, DEBOUNCE_PREV_KEY)
            this.putPrivate(el, DEBOUNCE_PREV_KEY, event.key)
            newKeyDown = prevKey !== event.key
          }

          if(!newKeyDown && this.private(el, THROTTLED)){
            return false
          } else {
            callback()
            const t = setTimeout(() => {
              if(asyncFilter()){ this.triggerCycle(el, DEBOUNCE_TRIGGER) }
            }, timeout)
            this.putPrivate(el, THROTTLED, t)
          }
        } else {
          setTimeout(() => {
            if(asyncFilter()){ this.triggerCycle(el, DEBOUNCE_TRIGGER, currentCycle) }
          }, timeout)
        }

        let form = el.form
        if(form && this.once(form, "bind-debounce")){
          form.addEventListener("submit", () => {
            Array.from((new FormData(form)).entries(), ([name]) => {
              let input = form.querySelector(`[name="${name}"]`)
              this.incCycle(input, DEBOUNCE_TRIGGER)
              this.deletePrivate(input, THROTTLED)
            })
          })
        }
        if(this.once(el, "bind-debounce")){
          el.addEventListener("blur", () => {
            // because we trigger the callback here,
            // we also clear the throttle timeout to prevent the callback
            // from being called again after the timeout fires
            clearTimeout(this.private(el, THROTTLED))
            this.triggerCycle(el, DEBOUNCE_TRIGGER)
          })
        }
    }
  },

  triggerCycle(el, key, currentCycle){
    let [cycle, trigger] = this.private(el, key)
    if(!currentCycle){ currentCycle = cycle }
    if(currentCycle === cycle){
      this.incCycle(el, key)
      trigger()
    }
  },

  once(el, key){
    if(this.private(el, key) === true){ return false }
    this.putPrivate(el, key, true)
    return true
  },

  incCycle(el, key, trigger = function (){ }){
    let [currentCycle] = this.private(el, key) || [0, trigger]
    currentCycle++
    this.putPrivate(el, key, [currentCycle, trigger])
    return currentCycle
  },

<<<<<<< HEAD
  maybeAddPrivateHooks(el, phxViewportTop, phxViewportBottom, phxCustomEvents){
    if(el.hasAttribute && (el.hasAttribute(phxViewportTop) || el.hasAttribute(phxViewportBottom))){
      el.setAttribute("data-phx-hook", "Phoenix.InfiniteScroll")
    }
    if(el.hasAttribute && el.hasAttribute(phxCustomEvents)) {
      el.setAttribute("data-phx-hook", "Phoenix.CustomEvents")
    }
=======
  // maintains or adds privately used hook information
  // fromEl and toEl can be the same element in the case of a newly added node
  // fromEl and toEl can be any HTML node type, so we need to check if it's an element node
  maintainPrivateHooks(fromEl, toEl, phxViewportTop, phxViewportBottom){
    // maintain the hooks created with createHook
    if(fromEl.hasAttribute && fromEl.hasAttribute("data-phx-hook") && !toEl.hasAttribute("data-phx-hook")){
      toEl.setAttribute("data-phx-hook", fromEl.getAttribute("data-phx-hook"))
    }
    // add hooks to elements with viewport attributes
    if(toEl.hasAttribute && (toEl.hasAttribute(phxViewportTop) || toEl.hasAttribute(phxViewportBottom))){
      toEl.setAttribute("data-phx-hook", "Phoenix.InfiniteScroll")
    }
  },

  putCustomElHook(el, hook){
    if(el.isConnected){
      el.setAttribute("data-phx-hook", "")
    } else {
      console.error(`
        hook attached to non-connected DOM element
        ensure you are calling createHook within your connectedCallback. ${el.outerHTML}
      `)
    }
    this.putPrivate(el, "custom-el-hook", hook)
>>>>>>> b2e2287b
  },

  getCustomElHook(el){ return this.private(el, "custom-el-hook") },

  isUsedInput(el){
    return (el.nodeType === Node.ELEMENT_NODE &&
      (this.private(el, PHX_HAS_FOCUSED) || this.private(el, PHX_HAS_SUBMITTED)))
  },

  resetForm(form){
    Array.from(form.elements).forEach(input => {
      this.deletePrivate(input, PHX_HAS_FOCUSED)
      this.deletePrivate(input, PHX_HAS_SUBMITTED)
    })
  },

  isPhxChild(node){
    return node.getAttribute && node.getAttribute(PHX_PARENT_ID)
  },

  isPhxSticky(node){
    return node.getAttribute && node.getAttribute(PHX_STICKY) !== null
  },

  isChildOfAny(el, parents){
    return !!parents.find(parent => parent.contains(el))
  },

  firstPhxChild(el){
    return this.isPhxChild(el) ? el : this.all(el, `[${PHX_PARENT_ID}]`)[0]
  },

  dispatchEvent(target, name, opts = {}){
    let defaultBubble = true
    let isUploadTarget = target.nodeName === "INPUT" && target.type === "file"
    if(isUploadTarget && name === "click"){
      defaultBubble = false
    }
    let bubbles = opts.bubbles === undefined ? defaultBubble : !!opts.bubbles
    let eventOpts = {bubbles: bubbles, cancelable: true, detail: opts.detail || {}}
    let event = name === "click" ? new MouseEvent("click", eventOpts) : new CustomEvent(name, eventOpts)
    target.dispatchEvent(event)
  },

  cloneNode(node, html){
    if(typeof (html) === "undefined"){
      return node.cloneNode(true)
    } else {
      let cloned = node.cloneNode(false)
      cloned.innerHTML = html
      return cloned
    }
  },

  // merge attributes from source to target
  // if an element is ignored, we only merge data attributes
  // including removing data attributes that are no longer in the source
  mergeAttrs(target, source, opts = {}){
    let exclude = new Set(opts.exclude || [])
    let isIgnored = opts.isIgnored
    let sourceAttrs = source.attributes
    for(let i = sourceAttrs.length - 1; i >= 0; i--){
      let name = sourceAttrs[i].name
      if(!exclude.has(name)){
        const sourceValue = source.getAttribute(name)
        if(target.getAttribute(name) !== sourceValue && (!isIgnored || (isIgnored && name.startsWith("data-")))){
          target.setAttribute(name, sourceValue)
        }
      } else {
        // We exclude the value from being merged on focused inputs, because the
        // user's input should always win.
        // We can still assign it as long as the value property is the same, though.
        // This prevents a situation where the updated hook is not being triggered
        // when an input is back in its "original state", because the attribute
        // was never changed, see:
        // https://github.com/phoenixframework/phoenix_live_view/issues/2163
        if(name === "value" && target.value === source.value){
          // actually set the value attribute to sync it with the value property
          target.setAttribute("value", source.getAttribute(name))
        }
      }
    }

    let targetAttrs = target.attributes
    for(let i = targetAttrs.length - 1; i >= 0; i--){
      let name = targetAttrs[i].name
      if(isIgnored){
        if(name.startsWith("data-") && !source.hasAttribute(name) && !PHX_PENDING_ATTRS.includes(name)){ target.removeAttribute(name) }
      } else {
        if(!source.hasAttribute(name)){ target.removeAttribute(name) }
      }
    }
  },

  mergeFocusedInput(target, source){
    // skip selects because FF will reset highlighted index for any setAttribute
    if(!(target instanceof HTMLSelectElement)){ DOM.mergeAttrs(target, source, {exclude: ["value"]}) }

    if(source.readOnly){
      target.setAttribute("readonly", true)
    } else {
      target.removeAttribute("readonly")
    }
  },

  hasSelectionRange(el){
    return el.setSelectionRange && (el.type === "text" || el.type === "textarea")
  },

  restoreFocus(focused, selectionStart, selectionEnd){
    if(focused instanceof HTMLSelectElement){ focused.focus() }
    if(!DOM.isTextualInput(focused)){ return }

    let wasFocused = focused.matches(":focus")
    if(!wasFocused){ focused.focus() }
    if(this.hasSelectionRange(focused)){
      focused.setSelectionRange(selectionStart, selectionEnd)
    }
  },

  isFormInput(el){ return /^(?:input|select|textarea)$/i.test(el.tagName) && el.type !== "button" },

  syncAttrsToProps(el){
    if(el instanceof HTMLInputElement && CHECKABLE_INPUTS.indexOf(el.type.toLocaleLowerCase()) >= 0){
      el.checked = el.getAttribute("checked") !== null
    }
  },

  isTextualInput(el){ return FOCUSABLE_INPUTS.indexOf(el.type) >= 0 },

  isNowTriggerFormExternal(el, phxTriggerExternal){
    return el.getAttribute && el.getAttribute(phxTriggerExternal) !== null
  },

  cleanChildNodes(container, phxUpdate){
    if(DOM.isPhxUpdate(container, phxUpdate, ["append", "prepend"])){
      let toRemove = []
      container.childNodes.forEach(childNode => {
        if(!childNode.id){
          // Skip warning if it's an empty text node (e.g. a new-line)
          let isEmptyTextNode = childNode.nodeType === Node.TEXT_NODE && childNode.nodeValue.trim() === ""
          if(!isEmptyTextNode && childNode.nodeType !== Node.COMMENT_NODE){
            logError("only HTML element tags with an id are allowed inside containers with phx-update.\n\n" +
              `removing illegal node: "${(childNode.outerHTML || childNode.nodeValue).trim()}"\n\n`)
          }
          toRemove.push(childNode)
        }
      })
      toRemove.forEach(childNode => childNode.remove())
    }
  },

  replaceRootContainer(container, tagName, attrs){
    let retainedAttrs = new Set(["id", PHX_SESSION, PHX_STATIC, PHX_MAIN, PHX_ROOT_ID])
    if(container.tagName.toLowerCase() === tagName.toLowerCase()){
      Array.from(container.attributes)
        .filter(attr => !retainedAttrs.has(attr.name.toLowerCase()))
        .forEach(attr => container.removeAttribute(attr.name))

      Object.keys(attrs)
        .filter(name => !retainedAttrs.has(name.toLowerCase()))
        .forEach(attr => container.setAttribute(attr, attrs[attr]))

      return container

    } else {
      let newContainer = document.createElement(tagName)
      Object.keys(attrs).forEach(attr => newContainer.setAttribute(attr, attrs[attr]))
      retainedAttrs.forEach(attr => newContainer.setAttribute(attr, container.getAttribute(attr)))
      newContainer.innerHTML = container.innerHTML
      container.replaceWith(newContainer)
      return newContainer
    }
  },

  getSticky(el, name, defaultVal){
    let op = (DOM.private(el, "sticky") || []).find(([existingName, ]) => name === existingName)
    if(op){
      let [_name, _op, stashedResult] = op
      return stashedResult
    } else {
      return typeof(defaultVal) === "function" ? defaultVal() : defaultVal
    }
  },

  deleteSticky(el, name){
    this.updatePrivate(el, "sticky", [], ops => {
      return ops.filter(([existingName, _]) => existingName !== name)
    })
  },

  putSticky(el, name, op){
    let stashedResult = op(el)
    this.updatePrivate(el, "sticky", [], ops => {
      let existingIndex = ops.findIndex(([existingName, ]) => name === existingName)
      if(existingIndex >= 0){
        ops[existingIndex] = [name, op, stashedResult]
      } else {
        ops.push([name, op, stashedResult])
      }
      return ops
    })
  },

  applyStickyOperations(el){
    let ops = DOM.private(el, "sticky")
    if(!ops){ return }

    ops.forEach(([name, op, _stashed]) => this.putSticky(el, name, op))
  }
}

export default DOM<|MERGE_RESOLUTION|>--- conflicted
+++ resolved
@@ -310,19 +310,10 @@
     return currentCycle
   },
 
-<<<<<<< HEAD
-  maybeAddPrivateHooks(el, phxViewportTop, phxViewportBottom, phxCustomEvents){
-    if(el.hasAttribute && (el.hasAttribute(phxViewportTop) || el.hasAttribute(phxViewportBottom))){
-      el.setAttribute("data-phx-hook", "Phoenix.InfiniteScroll")
-    }
-    if(el.hasAttribute && el.hasAttribute(phxCustomEvents)) {
-      el.setAttribute("data-phx-hook", "Phoenix.CustomEvents")
-    }
-=======
   // maintains or adds privately used hook information
   // fromEl and toEl can be the same element in the case of a newly added node
   // fromEl and toEl can be any HTML node type, so we need to check if it's an element node
-  maintainPrivateHooks(fromEl, toEl, phxViewportTop, phxViewportBottom){
+  maintainPrivateHooks(fromEl, toEl, phxViewportTop, phxViewportBottom, phxCustomEvents){
     // maintain the hooks created with createHook
     if(fromEl.hasAttribute && fromEl.hasAttribute("data-phx-hook") && !toEl.hasAttribute("data-phx-hook")){
       toEl.setAttribute("data-phx-hook", fromEl.getAttribute("data-phx-hook"))
@@ -330,6 +321,9 @@
     // add hooks to elements with viewport attributes
     if(toEl.hasAttribute && (toEl.hasAttribute(phxViewportTop) || toEl.hasAttribute(phxViewportBottom))){
       toEl.setAttribute("data-phx-hook", "Phoenix.InfiniteScroll")
+    }
+    if(el.hasAttribute && el.hasAttribute(phxCustomEvents)) {
+      el.setAttribute("data-phx-hook", "Phoenix.CustomEvents")
     }
   },
 
@@ -343,7 +337,6 @@
       `)
     }
     this.putPrivate(el, "custom-el-hook", hook)
->>>>>>> b2e2287b
   },
 
   getCustomElHook(el){ return this.private(el, "custom-el-hook") },
