import {
  BINDING_PREFIX,
  CONSECUTIVE_RELOADS,
  DEFAULTS,
  FAILSAFE_JITTER,
  LOADER_TIMEOUT,
  DISCONNECTED_TIMEOUT,
  MAX_RELOADS,
  PHX_DEBOUNCE,
  PHX_DROP_TARGET,
  PHX_HAS_FOCUSED,
  PHX_KEY,
  PHX_LINK_STATE,
  PHX_LIVE_LINK,
  PHX_LV_DEBUG,
  PHX_LV_LATENCY_SIM,
  PHX_LV_PROFILE,
  PHX_LV_HISTORY_POSITION,
  PHX_MAIN,
  PHX_PARENT_ID,
  PHX_VIEW_SELECTOR,
  PHX_ROOT_ID,
  PHX_THROTTLE,
  PHX_TRACK_UPLOADS,
  PHX_SESSION,
  RELOAD_JITTER_MIN,
  RELOAD_JITTER_MAX,
  PHX_REF_SRC,
  PHX_RELOAD_STATUS,
  PHX_RUNTIME_HOOK,
} from "./constants";

import {
  clone,
  closestPhxBinding,
  closure,
  debug,
  maybe,
  logError,
} from "./utils";

import Browser from "./browser";
import DOM from "./dom";
import Hooks from "./hooks";
import LiveUploader from "./live_uploader";
import View from "./view";
import JS from "./js";
import jsCommands from "./js_commands";

export const isUsedInput = (el) => DOM.isUsedInput(el);

export default class LiveSocket {
  constructor(url, phxSocket, opts = {}) {
    this.unloaded = false;
    if (!phxSocket || phxSocket.constructor.name === "Object") {
      throw new Error(`
      a phoenix Socket must be provided as the second argument to the LiveSocket constructor. For example:

          import {Socket} from "phoenix"
          import {LiveSocket} from "phoenix_live_view"
          let liveSocket = new LiveSocket("/live", Socket, {...})
      `);
    }
    this.socket = new phxSocket(url, opts);
    this.bindingPrefix = opts.bindingPrefix || BINDING_PREFIX;
    this.opts = opts;
    this.params = closure(opts.params || {});
    this.viewLogger = opts.viewLogger;
    this.metadataCallbacks = opts.metadata || {};
    this.defaults = Object.assign(clone(DEFAULTS), opts.defaults || {});
    this.prevActive = null;
    this.silenced = false;
    this.main = null;
    this.outgoingMainEl = null;
    this.clickStartedAtTarget = null;
    this.linkRef = 1;
    this.roots = {};
    this.href = window.location.href;
    this.pendingLink = null;
    this.currentLocation = clone(window.location);
    this.hooks = opts.hooks || {};
    this.uploaders = opts.uploaders || {};
    this.loaderTimeout = opts.loaderTimeout || LOADER_TIMEOUT;
    this.disconnectedTimeout = opts.disconnectedTimeout || DISCONNECTED_TIMEOUT;
    this.reloadWithJitterTimer = null;
    this.maxReloads = opts.maxReloads || MAX_RELOADS;
    this.reloadJitterMin = opts.reloadJitterMin || RELOAD_JITTER_MIN;
    this.reloadJitterMax = opts.reloadJitterMax || RELOAD_JITTER_MAX;
    this.failsafeJitter = opts.failsafeJitter || FAILSAFE_JITTER;
    this.localStorage = opts.localStorage || window.localStorage;
    this.sessionStorage = opts.sessionStorage || window.sessionStorage;
    this.boundTopLevelEvents = false;
    this.boundEventNames = new Set();
    this.blockPhxChangeWhileComposing =
      opts.blockPhxChangeWhileComposing || false;
    this.serverCloseRef = null;
    this.domCallbacks = Object.assign(
      {
        jsQuerySelectorAll: null,
        onPatchStart: closure(),
        onPatchEnd: closure(),
        onNodeAdded: closure(),
        onBeforeElUpdated: closure(),
      },
      opts.dom || {},
    );
    this.transitions = new TransitionSet();
    this.currentHistoryPosition =
      parseInt(this.sessionStorage.getItem(PHX_LV_HISTORY_POSITION)) || 0;
    window.addEventListener("pagehide", (_e) => {
      this.unloaded = true;
    });
    this.socket.onOpen(() => {
      if (this.isUnloaded()) {
        // reload page if being restored from back/forward cache and browser does not emit "pageshow"
        window.location.reload();
      }
    });
  }

  // public

  version() {
    return LV_VSN;
  }

  isProfileEnabled() {
    return this.sessionStorage.getItem(PHX_LV_PROFILE) === "true";
  }

  isDebugEnabled() {
    return this.sessionStorage.getItem(PHX_LV_DEBUG) === "true";
  }

  isDebugDisabled() {
    return this.sessionStorage.getItem(PHX_LV_DEBUG) === "false";
  }

  enableDebug() {
    this.sessionStorage.setItem(PHX_LV_DEBUG, "true");
  }

  enableProfiling() {
    this.sessionStorage.setItem(PHX_LV_PROFILE, "true");
  }

  disableDebug() {
    this.sessionStorage.setItem(PHX_LV_DEBUG, "false");
  }

  disableProfiling() {
    this.sessionStorage.removeItem(PHX_LV_PROFILE);
  }

  enableLatencySim(upperBoundMs) {
    this.enableDebug();
    console.log(
      "latency simulator enabled for the duration of this browser session. Call disableLatencySim() to disable",
    );
    this.sessionStorage.setItem(PHX_LV_LATENCY_SIM, upperBoundMs);
  }

  disableLatencySim() {
    this.sessionStorage.removeItem(PHX_LV_LATENCY_SIM);
  }

  getLatencySim() {
    const str = this.sessionStorage.getItem(PHX_LV_LATENCY_SIM);
    return str ? parseInt(str) : null;
  }

  getSocket() {
    return this.socket;
  }

  connect() {
    // enable debug by default if on localhost and not explicitly disabled
    if (window.location.hostname === "localhost" && !this.isDebugDisabled()) {
      this.enableDebug();
    }
    const doConnect = () => {
      this.resetReloadStatus();
      if (this.joinRootViews()) {
        this.bindTopLevelEvents();
        this.socket.connect();
      } else if (this.main) {
        this.socket.connect();
      } else {
        this.bindTopLevelEvents({ dead: true });
      }
      this.joinDeadView();
    };
    if (
      ["complete", "loaded", "interactive"].indexOf(document.readyState) >= 0
    ) {
      doConnect();
    } else {
      document.addEventListener("DOMContentLoaded", () => doConnect());
    }
  }

  disconnect(callback) {
    clearTimeout(this.reloadWithJitterTimer);
    // remove the socket close listener to avoid trying to handle
    // a server close event when it is actually caused by us disconnecting
    if (this.serverCloseRef) {
      this.socket.off(this.serverCloseRef);
      this.serverCloseRef = null;
    }
    this.socket.disconnect(callback);
  }

  replaceTransport(transport) {
    clearTimeout(this.reloadWithJitterTimer);
    this.socket.replaceTransport(transport);
    this.connect();
  }

  execJS(el, encodedJS, eventType = null) {
    const e = new CustomEvent("phx:exec", { detail: { sourceElement: el } });
    this.owner(el, (view) => JS.exec(e, eventType, encodedJS, view, el));
  }

  /**
   * Returns an object with methods to manipluate the DOM and execute JavaScript.
   * The applied changes integrate with server DOM patching.
   *
   * @returns {import("./js_commands").LiveSocketJSCommands}
   */
  js() {
    return jsCommands(this, "js");
  }

  // private

  unload() {
    if (this.unloaded) {
      return;
    }
    if (this.main && this.isConnected()) {
      this.log(this.main, "socket", () => ["disconnect for page nav"]);
    }
    this.unloaded = true;
    this.destroyAllViews();
    this.disconnect();
  }

  triggerDOM(kind, args) {
    this.domCallbacks[kind](...args);
  }

  time(name, func) {
    if (!this.isProfileEnabled() || !console.time) {
      return func();
    }
    console.time(name);
    const result = func();
    console.timeEnd(name);
    return result;
  }

  log(view, kind, msgCallback) {
    if (this.viewLogger) {
      const [msg, obj] = msgCallback();
      this.viewLogger(view, kind, msg, obj);
    } else if (this.isDebugEnabled()) {
      const [msg, obj] = msgCallback();
      debug(view, kind, msg, obj);
    }
  }

  requestDOMUpdate(callback) {
    this.transitions.after(callback);
  }

  asyncTransition(promise) {
    this.transitions.addAsyncTransition(promise);
  }

  transition(time, onStart, onDone = function () {}) {
    this.transitions.addTransition(time, onStart, onDone);
  }

  onChannel(channel, event, cb) {
    channel.on(event, (data) => {
      const latency = this.getLatencySim();
      if (!latency) {
        cb(data);
      } else {
        setTimeout(() => cb(data), latency);
      }
    });
  }

  reloadWithJitter(view, log) {
    clearTimeout(this.reloadWithJitterTimer);
    this.disconnect();
    const minMs = this.reloadJitterMin;
    const maxMs = this.reloadJitterMax;
    let afterMs = Math.floor(Math.random() * (maxMs - minMs + 1)) + minMs;
    const tries = Browser.updateLocal(
      this.localStorage,
      window.location.pathname,
      CONSECUTIVE_RELOADS,
      0,
      (count) => count + 1,
    );
    if (tries >= this.maxReloads) {
      afterMs = this.failsafeJitter;
    }
    this.reloadWithJitterTimer = setTimeout(() => {
      // if view has recovered, such as transport replaced, then cancel
      if (view.isDestroyed() || view.isConnected()) {
        return;
      }
      view.destroy();
      log
        ? log()
        : this.log(view, "join", () => [
            `encountered ${tries} consecutive reloads`,
          ]);
      if (tries >= this.maxReloads) {
        this.log(view, "join", () => [
          `exceeded ${this.maxReloads} consecutive reloads. Entering failsafe mode`,
        ]);
      }
      if (this.hasPendingLink()) {
        window.location = this.pendingLink;
      } else {
        window.location.reload();
      }
    }, afterMs);
  }

  getHookDefinition(name) {
    if (!name) {
      return;
    }
    return (
      this.maybeInternalHook(name) ||
      this.hooks[name] ||
      this.maybeRuntimeHook(name)
    );
  }

  maybeInternalHook(name) {
    return name && name.startsWith("Phoenix.") && Hooks[name.split(".")[1]];
  }

  maybeRuntimeHook(name) {
    const runtimeHook = document.querySelector(
      `script[${PHX_RUNTIME_HOOK}="${CSS.escape(name)}"]`,
    );
    if (!runtimeHook) {
      return;
    }
    let callbacks = window[`phx_hook_${name}`];
    if (!callbacks || typeof callbacks !== "function") {
      logError("a runtime hook must be a function", runtimeHook);
      return;
    }
    const hookDefiniton = callbacks();
    if (
      hookDefiniton &&
      (typeof hookDefiniton === "object" || typeof hookDefiniton === "function")
    ) {
      return hookDefiniton;
    }
    logError(
      "runtime hook must return an object with hook callbacks or an instance of ViewHook",
      runtimeHook,
    );
  }

  isUnloaded() {
    return this.unloaded;
  }

  isConnected() {
    return this.socket.isConnected();
  }

  getBindingPrefix() {
    return this.bindingPrefix;
  }

  binding(kind) {
    return `${this.getBindingPrefix()}${kind}`;
  }

  channel(topic, params) {
    return this.socket.channel(topic, params);
  }

  joinDeadView() {
    const body = document.body;
    if (
      body &&
      !this.isPhxView(body) &&
      !this.isPhxView(document.firstElementChild)
    ) {
      const view = this.newRootView(body);
      view.setHref(this.getHref());
      view.joinDead();
      if (!this.main) {
        this.main = view;
      }
      window.requestAnimationFrame(() => {
        view.execNewMounted();
        // restore scroll position when navigating from an external / non-live page
        this.maybeScroll(history.state?.scroll);
      });
    }
  }

  joinRootViews() {
    let rootsFound = false;
    DOM.all(
      document,
      `${PHX_VIEW_SELECTOR}:not([${PHX_PARENT_ID}])`,
      (rootEl) => {
        if (!this.getRootById(rootEl.id)) {
          const view = this.newRootView(rootEl);
          // stickies cannot be mounted at the router and therefore should not
          // get a href set on them
          if (!DOM.isPhxSticky(rootEl)) {
            view.setHref(this.getHref());
          }
          view.join();
          if (rootEl.hasAttribute(PHX_MAIN)) {
            this.main = view;
          }
        }
        rootsFound = true;
      },
    );
    return rootsFound;
  }

  redirect(to, flash, reloadToken) {
    if (reloadToken) {
      Browser.setCookie(PHX_RELOAD_STATUS, reloadToken, 60);
    }
    this.unload();
    Browser.redirect(to, flash);
  }

  replaceMain(
    href,
    flash,
    callback = null,
    linkRef = this.setPendingLink(href),
  ) {
    const liveReferer = this.currentLocation.href;
    this.outgoingMainEl = this.outgoingMainEl || this.main.el;

    const stickies = DOM.findPhxSticky(document) || [];
    const removeEls = DOM.all(
      this.outgoingMainEl,
      `[${this.binding("remove")}]`,
    ).filter((el) => !DOM.isChildOfAny(el, stickies));

    const newMainEl = DOM.cloneNode(this.outgoingMainEl, "");
    this.main.showLoader(this.loaderTimeout);
    this.main.destroy();

    this.main = this.newRootView(newMainEl, flash, liveReferer);
    this.main.setRedirect(href);
    this.transitionRemoves(removeEls);
    this.main.join((joinCount, onDone) => {
      if (joinCount === 1 && this.commitPendingLink(linkRef)) {
        this.requestDOMUpdate(() => {
          // remove phx-remove els right before we replace the main element
          removeEls.forEach((el) => el.remove());
          stickies.forEach((el) => newMainEl.appendChild(el));
          this.outgoingMainEl.replaceWith(newMainEl);
          this.outgoingMainEl = null;
          callback && callback(linkRef);
          onDone();
        });
      }
    });
  }

  transitionRemoves(elements, callback) {
    const removeAttr = this.binding("remove");
    const silenceEvents = (e) => {
      e.preventDefault();
      e.stopImmediatePropagation();
    };
    elements.forEach((el) => {
      // prevent all listeners we care about from bubbling to window
      // since we are removing the element
      for (const event of this.boundEventNames) {
        el.addEventListener(event, silenceEvents, true);
      }
      this.execJS(el, el.getAttribute(removeAttr), "remove");
    });
    // remove the silenced listeners when transitions are done incase the element is re-used
    // and call caller's callback as soon as we are done with transitions
    this.requestDOMUpdate(() => {
      elements.forEach((el) => {
        for (const event of this.boundEventNames) {
          el.removeEventListener(event, silenceEvents, true);
        }
      });
      callback && callback();
    });
  }

  isPhxView(el) {
    return el.getAttribute && el.getAttribute(PHX_SESSION) !== null;
  }

  newRootView(el, flash, liveReferer) {
    const view = new View(el, this, null, flash, liveReferer);
    this.roots[view.id] = view;
    return view;
  }

  owner(childEl, callback) {
<<<<<<< HEAD
    const viewEl = DOM.closestViewEl(childEl);
    const view = (viewEl && this.getViewByEl(viewEl)) || this.main;
=======
    let view;
    const closestViewEl = childEl.closest(PHX_VIEW_SELECTOR);
    if (closestViewEl) {
      // it can happen that we find a view that is already destroyed;
      // in that case we DO NOT want to fallback to the main element
      view = this.getViewByEl(closestViewEl);
    } else {
      view = this.main;
    }
>>>>>>> cf048cdb
    return view && callback ? callback(view) : view;
  }

  withinOwners(childEl, callback) {
    this.owner(childEl, (view) => callback(view, childEl));
  }

  getViewByEl(el) {
    const rootId = el.getAttribute(PHX_ROOT_ID);
    return maybe(this.getRootById(rootId), (root) =>
      root.getDescendentByEl(el),
    );
  }

  getRootById(id) {
    return this.roots[id];
  }

  destroyAllViews() {
    for (const id in this.roots) {
      this.roots[id].destroy();
      delete this.roots[id];
    }
    this.main = null;
  }

  destroyViewByEl(el) {
    const root = this.getRootById(el.getAttribute(PHX_ROOT_ID));
    if (root && root.id === el.id) {
      root.destroy();
      delete this.roots[root.id];
    } else if (root) {
      root.destroyDescendent(el.id);
    }
  }

  getActiveElement() {
    return document.activeElement;
  }

  dropActiveElement(view) {
    if (this.prevActive && view.ownsElement(this.prevActive)) {
      this.prevActive = null;
    }
  }

  restorePreviouslyActiveFocus() {
    if (
      this.prevActive &&
      this.prevActive !== document.body &&
      this.prevActive instanceof HTMLElement
    ) {
      this.prevActive.focus();
    }
  }

  blurActiveElement() {
    this.prevActive = this.getActiveElement();
    if (
      this.prevActive !== document.body &&
      this.prevActive instanceof HTMLElement
    ) {
      this.prevActive.blur();
    }
  }

  /**
   * @param {{dead?: boolean}} [options={}]
   */
  bindTopLevelEvents({ dead } = {}) {
    if (this.boundTopLevelEvents) {
      return;
    }

    this.boundTopLevelEvents = true;
    // enter failsafe reload if server has gone away intentionally, such as "disconnect" broadcast
    this.serverCloseRef = this.socket.onClose((event) => {
      // failsafe reload if normal closure and we still have a main LV
      if (event && event.code === 1000 && this.main) {
        return this.reloadWithJitter(this.main);
      }
    });
    document.body.addEventListener("click", function () {}); // ensure all click events bubble for mobile Safari
    window.addEventListener(
      "pageshow",
      (e) => {
        if (e.persisted) {
          // reload page if being restored from back/forward cache
          this.getSocket().disconnect();
          this.withPageLoading({ to: window.location.href, kind: "redirect" });
          window.location.reload();
        }
      },
      true,
    );
    if (!dead) {
      this.bindNav();
    }
    this.bindClicks();
    if (!dead) {
      this.bindForms();
    }
    this.bind(
      { keyup: "keyup", keydown: "keydown" },
      (e, type, view, targetEl, phxEvent, _phxTarget) => {
        const matchKey = targetEl.getAttribute(this.binding(PHX_KEY));
        const pressedKey = e.key && e.key.toLowerCase(); // chrome clicked autocompletes send a keydown without key
        if (matchKey && matchKey.toLowerCase() !== pressedKey) {
          return;
        }

        const data = { key: e.key, ...this.eventMeta(type, e, targetEl) };
        JS.exec(e, type, phxEvent, view, targetEl, ["push", { data }]);
      },
    );
    this.bind(
      { blur: "focusout", focus: "focusin" },
      (e, type, view, targetEl, phxEvent, phxTarget) => {
        if (!phxTarget) {
          const data = { key: e.key, ...this.eventMeta(type, e, targetEl) };
          JS.exec(e, type, phxEvent, view, targetEl, ["push", { data }]);
        }
      },
    );
    this.bind(
      { blur: "blur", focus: "focus" },
      (e, type, view, targetEl, phxEvent, phxTarget) => {
        // blur and focus are triggered on document and window. Discard one to avoid dups
        if (phxTarget === "window") {
          const data = this.eventMeta(type, e, targetEl);
          JS.exec(e, type, phxEvent, view, targetEl, ["push", { data }]);
        }
      },
    );
    this.on("dragover", (e) => e.preventDefault());
    this.on("drop", (e) => {
      e.preventDefault();
      const dropTargetId = maybe(
        closestPhxBinding(e.target, this.binding(PHX_DROP_TARGET)),
        (trueTarget) => {
          return trueTarget.getAttribute(this.binding(PHX_DROP_TARGET));
        },
      );
      const dropTarget = dropTargetId && document.getElementById(dropTargetId);
      const files = Array.from(e.dataTransfer.files || []);
      if (
        !dropTarget ||
        !(dropTarget instanceof HTMLInputElement) ||
        dropTarget.disabled ||
        files.length === 0 ||
        !(dropTarget.files instanceof FileList)
      ) {
        return;
      }

      LiveUploader.trackFiles(dropTarget, files, e.dataTransfer);
      dropTarget.dispatchEvent(new Event("input", { bubbles: true }));
    });
    this.on(PHX_TRACK_UPLOADS, (e) => {
      const uploadTarget = e.target;
      if (!DOM.isUploadInput(uploadTarget)) {
        return;
      }
      const files = Array.from(e.detail.files || []).filter(
        (f) => f instanceof File || f instanceof Blob,
      );
      LiveUploader.trackFiles(uploadTarget, files);
      uploadTarget.dispatchEvent(new Event("input", { bubbles: true }));
    });
  }

  eventMeta(eventName, e, targetEl) {
    const callback = this.metadataCallbacks[eventName];
    return callback ? callback(e, targetEl) : {};
  }

  setPendingLink(href) {
    this.linkRef++;
    this.pendingLink = href;
    this.resetReloadStatus();
    return this.linkRef;
  }

  // anytime we are navigating or connecting, drop reload cookie in case
  // we issue the cookie but the next request was interrupted and the server never dropped it
  resetReloadStatus() {
    Browser.deleteCookie(PHX_RELOAD_STATUS);
  }

  commitPendingLink(linkRef) {
    if (this.linkRef !== linkRef) {
      return false;
    } else {
      this.href = this.pendingLink;
      this.pendingLink = null;
      return true;
    }
  }

  getHref() {
    return this.href;
  }

  hasPendingLink() {
    return !!this.pendingLink;
  }

  bind(events, callback) {
    for (const event in events) {
      const browserEventName = events[event];

      this.on(browserEventName, (e) => {
        const binding = this.binding(event);
        const windowBinding = this.binding(`window-${event}`);
        const targetPhxEvent =
          e.target.getAttribute && e.target.getAttribute(binding);
        if (targetPhxEvent) {
          this.debounce(e.target, e, browserEventName, () => {
            this.withinOwners(e.target, (view) => {
              callback(e, event, view, e.target, targetPhxEvent, null);
            });
          });
        } else {
          DOM.all(document, `[${windowBinding}]`, (el) => {
            const phxEvent = el.getAttribute(windowBinding);
            this.debounce(el, e, browserEventName, () => {
              this.withinOwners(el, (view) => {
                callback(e, event, view, el, phxEvent, "window");
              });
            });
          });
        }
      });
    }
  }

  bindClicks() {
    this.on("mousedown", (e) => (this.clickStartedAtTarget = e.target));
    this.bindClick("click", "click");
  }

  bindClick(eventName, bindingName) {
    const click = this.binding(bindingName);
    window.addEventListener(
      eventName,
      (e) => {
        let target = null;
        // a synthetic click event (detail 0) will not have caused a mousedown event,
        // therefore the clickStartedAtTarget is stale
        if (e.detail === 0) this.clickStartedAtTarget = e.target;
        const clickStartedAtTarget = this.clickStartedAtTarget || e.target;
        // when searching the target for the click event, we always want to
        // use the actual event target, see #3372
        target = closestPhxBinding(e.target, click);
        this.dispatchClickAway(e, clickStartedAtTarget);
        this.clickStartedAtTarget = null;
        const phxEvent = target && target.getAttribute(click);
        if (!phxEvent) {
          if (DOM.isNewPageClick(e, window.location)) {
            this.unload();
          }
          return;
        }

        if (target.getAttribute("href") === "#") {
          e.preventDefault();
        }

        // noop if we are in the middle of awaiting an ack for this el already
        if (target.hasAttribute(PHX_REF_SRC)) {
          return;
        }

        this.debounce(target, e, "click", () => {
          this.withinOwners(target, (view) => {
            JS.exec(e, "click", phxEvent, view, target, [
              "push",
              { data: this.eventMeta("click", e, target) },
            ]);
          });
        });
      },
      false,
    );
  }

  dispatchClickAway(e, clickStartedAt) {
    const phxClickAway = this.binding("click-away");
    DOM.all(document, `[${phxClickAway}]`, (el) => {
      if (!(el.isSameNode(clickStartedAt) || el.contains(clickStartedAt))) {
        this.withinOwners(el, (view) => {
          const phxEvent = el.getAttribute(phxClickAway);
          if (JS.isVisible(el) && JS.isInViewport(el)) {
            JS.exec(e, "click", phxEvent, view, el, [
              "push",
              { data: this.eventMeta("click", e, e.target) },
            ]);
          }
        });
      }
    });
  }

  bindNav() {
    if (!Browser.canPushState()) {
      return;
    }
    if (history.scrollRestoration) {
      history.scrollRestoration = "manual";
    }
    let scrollTimer = null;
    window.addEventListener("scroll", (_e) => {
      clearTimeout(scrollTimer);
      scrollTimer = setTimeout(() => {
        Browser.updateCurrentState((state) =>
          Object.assign(state, { scroll: window.scrollY }),
        );
      }, 100);
    });
    window.addEventListener(
      "popstate",
      (event) => {
        if (!this.registerNewLocation(window.location)) {
          return;
        }
        const { type, backType, id, scroll, position } = event.state || {};
        const href = window.location.href;

        // Compare positions to determine direction
        const isForward = position > this.currentHistoryPosition;
        const navType = isForward ? type : backType || type;

        // Update current position
        this.currentHistoryPosition = position || 0;
        this.sessionStorage.setItem(
          PHX_LV_HISTORY_POSITION,
          this.currentHistoryPosition.toString(),
        );

        DOM.dispatchEvent(window, "phx:navigate", {
          detail: {
            href,
            patch: navType === "patch",
            pop: true,
            direction: isForward ? "forward" : "backward",
          },
        });
        this.requestDOMUpdate(() => {
          const callback = () => {
            this.maybeScroll(scroll);
          };
          if (
            this.main.isConnected() &&
            navType === "patch" &&
            id === this.main.id
          ) {
            this.main.pushLinkPatch(event, href, null, callback);
          } else {
            this.replaceMain(href, null, callback);
          }
        });
      },
      false,
    );
    window.addEventListener(
      "click",
      (e) => {
        const target = closestPhxBinding(e.target, PHX_LIVE_LINK);
        const type = target && target.getAttribute(PHX_LIVE_LINK);
        if (!type || !this.isConnected() || !this.main || DOM.wantsNewTab(e)) {
          return;
        }

        // When wrapping an SVG element in an anchor tag, the href can be an SVGAnimatedString
        const href =
          target.href instanceof SVGAnimatedString
            ? target.href.baseVal
            : target.href;

        const linkState = target.getAttribute(PHX_LINK_STATE);
        e.preventDefault();
        e.stopImmediatePropagation(); // do not bubble click to regular phx-click bindings
        if (this.pendingLink === href) {
          return;
        }

        this.requestDOMUpdate(() => {
          if (type === "patch") {
            this.pushHistoryPatch(e, href, linkState, target);
          } else if (type === "redirect") {
            this.historyRedirect(e, href, linkState, null, target);
          } else {
            throw new Error(
              `expected ${PHX_LIVE_LINK} to be "patch" or "redirect", got: ${type}`,
            );
          }
          const phxClick = target.getAttribute(this.binding("click"));
          if (phxClick) {
            this.requestDOMUpdate(() => this.execJS(target, phxClick, "click"));
          }
        });
      },
      false,
    );
  }

  maybeScroll(scroll) {
    if (typeof scroll === "number") {
      requestAnimationFrame(() => {
        window.scrollTo(0, scroll);
      }); // the body needs to render before we scroll.
    }
  }

  dispatchEvent(event, payload = {}) {
    DOM.dispatchEvent(window, `phx:${event}`, { detail: payload });
  }

  dispatchEvents(events) {
    events.forEach(([event, payload]) => this.dispatchEvent(event, payload));
  }

  withPageLoading(info, callback) {
    DOM.dispatchEvent(window, "phx:page-loading-start", { detail: info });
    const done = () =>
      DOM.dispatchEvent(window, "phx:page-loading-stop", { detail: info });
    return callback ? callback(done) : done;
  }

  pushHistoryPatch(e, href, linkState, targetEl) {
    if (!this.isConnected() || !this.main.isMain()) {
      return Browser.redirect(href);
    }

    this.withPageLoading({ to: href, kind: "patch" }, (done) => {
      this.main.pushLinkPatch(e, href, targetEl, (linkRef) => {
        this.historyPatch(href, linkState, linkRef);
        done();
      });
    });
  }

  historyPatch(href, linkState, linkRef = this.setPendingLink(href)) {
    if (!this.commitPendingLink(linkRef)) {
      return;
    }

    // Increment position for new state
    this.currentHistoryPosition++;
    this.sessionStorage.setItem(
      PHX_LV_HISTORY_POSITION,
      this.currentHistoryPosition.toString(),
    );

    // store the type for back navigation
    Browser.updateCurrentState((state) => ({ ...state, backType: "patch" }));

    Browser.pushState(
      linkState,
      {
        type: "patch",
        id: this.main.id,
        position: this.currentHistoryPosition,
      },
      href,
    );

    DOM.dispatchEvent(window, "phx:navigate", {
      detail: { patch: true, href, pop: false, direction: "forward" },
    });
    this.registerNewLocation(window.location);
  }

  historyRedirect(e, href, linkState, flash, targetEl) {
    const clickLoading = targetEl && e.isTrusted && e.type !== "popstate";
    if (clickLoading) {
      targetEl.classList.add("phx-click-loading");
    }
    if (!this.isConnected() || !this.main.isMain()) {
      return Browser.redirect(href, flash);
    }

    // convert to full href if only path prefix
    if (/^\/$|^\/[^\/]+.*$/.test(href)) {
      const { protocol, host } = window.location;
      href = `${protocol}//${host}${href}`;
    }
    const scroll = window.scrollY;
    this.withPageLoading({ to: href, kind: "redirect" }, (done) => {
      this.replaceMain(href, flash, (linkRef) => {
        if (linkRef === this.linkRef) {
          // Increment position for new state
          this.currentHistoryPosition++;
          this.sessionStorage.setItem(
            PHX_LV_HISTORY_POSITION,
            this.currentHistoryPosition.toString(),
          );

          // store the type for back navigation
          Browser.updateCurrentState((state) => ({
            ...state,
            backType: "redirect",
          }));

          Browser.pushState(
            linkState,
            {
              type: "redirect",
              id: this.main.id,
              scroll: scroll,
              position: this.currentHistoryPosition,
            },
            href,
          );

          DOM.dispatchEvent(window, "phx:navigate", {
            detail: { href, patch: false, pop: false, direction: "forward" },
          });
          this.registerNewLocation(window.location);
        }
        // explicitly undo click-loading class
        // (in case it originated in a sticky live view, otherwise it would be removed anyway)
        if (clickLoading) {
          targetEl.classList.remove("phx-click-loading");
        }
        done();
      });
    });
  }

  registerNewLocation(newLocation) {
    const { pathname, search } = this.currentLocation;
    if (pathname + search === newLocation.pathname + newLocation.search) {
      return false;
    } else {
      this.currentLocation = clone(newLocation);
      return true;
    }
  }

  bindForms() {
    let iterations = 0;
    let externalFormSubmitted = false;

    // disable forms on submit that track phx-change but perform external submit
    this.on("submit", (e) => {
      const phxSubmit = e.target.getAttribute(this.binding("submit"));
      const phxChange = e.target.getAttribute(this.binding("change"));
      if (!externalFormSubmitted && phxChange && !phxSubmit) {
        externalFormSubmitted = true;
        e.preventDefault();
        this.withinOwners(e.target, (view) => {
          view.disableForm(e.target);
          // safari needs next tick
          window.requestAnimationFrame(() => {
            if (DOM.isUnloadableFormSubmit(e)) {
              this.unload();
            }
            e.target.submit();
          });
        });
      }
    });

    this.on("submit", (e) => {
      const phxEvent = e.target.getAttribute(this.binding("submit"));
      if (!phxEvent) {
        if (DOM.isUnloadableFormSubmit(e)) {
          this.unload();
        }
        return;
      }
      e.preventDefault();
      e.target.disabled = true;
      this.withinOwners(e.target, (view) => {
        JS.exec(e, "submit", phxEvent, view, e.target, [
          "push",
          { submitter: e.submitter },
        ]);
      });
    });

    for (const type of ["change", "input"]) {
      this.on(type, (e) => {
        if (
          e instanceof CustomEvent &&
          (e.target instanceof HTMLInputElement ||
            e.target instanceof HTMLSelectElement ||
            e.target instanceof HTMLTextAreaElement) &&
          e.target.form === undefined
        ) {
          // throw on invalid JS.dispatch target and noop if CustomEvent triggered outside JS.dispatch
          if (e.detail && e.detail.dispatcher) {
            throw new Error(
              `dispatching a custom ${type} event is only supported on input elements inside a form`,
            );
          }
          return;
        }
        const phxChange = this.binding("change");
        const input = e.target;
        if (this.blockPhxChangeWhileComposing && e.isComposing) {
          const key = `composition-listener-${type}`;
          if (!DOM.private(input, key)) {
            DOM.putPrivate(input, key, true);
            input.addEventListener(
              "compositionend",
              () => {
                // trigger a new input/change event
                input.dispatchEvent(new Event(type, { bubbles: true }));
                DOM.deletePrivate(input, key);
              },
              { once: true },
            );
          }
          return;
        }
        const inputEvent = input.getAttribute(phxChange);
        const formEvent = input.form && input.form.getAttribute(phxChange);
        const phxEvent = inputEvent || formEvent;
        if (!phxEvent) {
          return;
        }
        if (
          input.type === "number" &&
          input.validity &&
          input.validity.badInput
        ) {
          return;
        }

        const dispatcher = inputEvent ? input : input.form;
        const currentIterations = iterations;
        iterations++;
        const { at: at, type: lastType } =
          DOM.private(input, "prev-iteration") || {};
        // Browsers should always fire at least one "input" event before every "change"
        // Ignore "change" events, unless there was no prior "input" event.
        // This could happen if user code triggers a "change" event, or if the browser is non-conforming.
        if (
          at === currentIterations - 1 &&
          type === "change" &&
          lastType === "input"
        ) {
          return;
        }

        DOM.putPrivate(input, "prev-iteration", {
          at: currentIterations,
          type: type,
        });

        this.debounce(input, e, type, () => {
          this.withinOwners(dispatcher, (view) => {
            DOM.putPrivate(input, PHX_HAS_FOCUSED, true);
            JS.exec(e, "change", phxEvent, view, input, [
              "push",
              { _target: e.target.name, dispatcher: dispatcher },
            ]);
          });
        });
      });
    }
    this.on("reset", (e) => {
      const form = e.target;
      DOM.resetForm(form);
      const input = Array.from(form.elements).find((el) => el.type === "reset");
      if (input) {
        // wait until next tick to get updated input value
        window.requestAnimationFrame(() => {
          input.dispatchEvent(
            new Event("input", { bubbles: true, cancelable: false }),
          );
        });
      }
    });
  }

  debounce(el, event, eventType, callback) {
    if (eventType === "blur" || eventType === "focusout") {
      return callback();
    }

    const phxDebounce = this.binding(PHX_DEBOUNCE);
    const phxThrottle = this.binding(PHX_THROTTLE);
    const defaultDebounce = this.defaults.debounce.toString();
    const defaultThrottle = this.defaults.throttle.toString();

    this.withinOwners(el, (view) => {
      const asyncFilter = () =>
        !view.isDestroyed() && document.body.contains(el);
      DOM.debounce(
        el,
        event,
        phxDebounce,
        defaultDebounce,
        phxThrottle,
        defaultThrottle,
        asyncFilter,
        () => {
          callback();
        },
      );
    });
  }

  silenceEvents(callback) {
    this.silenced = true;
    callback();
    this.silenced = false;
  }

  on(event, callback) {
    this.boundEventNames.add(event);
    window.addEventListener(event, (e) => {
      if (!this.silenced) {
        callback(e);
      }
    });
  }

  jsQuerySelectorAll(sourceEl, query, defaultQuery) {
    const all = this.domCallbacks.jsQuerySelectorAll;
    return all ? all(sourceEl, query, defaultQuery) : defaultQuery();
  }
}

class TransitionSet {
  constructor() {
    this.transitions = new Set();
    this.promises = new Set();
    this.pendingOps = [];
  }

  reset() {
    this.transitions.forEach((timer) => {
      clearTimeout(timer);
      this.transitions.delete(timer);
    });
    this.promises.clear();
    this.flushPendingOps();
  }

  after(callback) {
    if (this.size() === 0) {
      callback();
    } else {
      this.pushPendingOp(callback);
    }
  }

  addTransition(time, onStart, onDone) {
    onStart();
    const timer = setTimeout(() => {
      this.transitions.delete(timer);
      onDone();
      this.flushPendingOps();
    }, time);
    this.transitions.add(timer);
  }

  addAsyncTransition(promise) {
    this.promises.add(promise);
    promise.then(() => {
      this.promises.delete(promise);
      this.flushPendingOps();
    });
  }

  pushPendingOp(op) {
    this.pendingOps.push(op);
  }

  size() {
    return this.transitions.size + this.promises.size;
  }

  flushPendingOps() {
    if (this.size() > 0) {
      return;
    }
    const op = this.pendingOps.shift();
    if (op) {
      op();
      this.flushPendingOps();
    }
  }
}<|MERGE_RESOLUTION|>--- conflicted
+++ resolved
@@ -519,20 +519,15 @@
   }
 
   owner(childEl, callback) {
-<<<<<<< HEAD
+    let view;
     const viewEl = DOM.closestViewEl(childEl);
-    const view = (viewEl && this.getViewByEl(viewEl)) || this.main;
-=======
-    let view;
-    const closestViewEl = childEl.closest(PHX_VIEW_SELECTOR);
-    if (closestViewEl) {
+    if (viewEl) {
       // it can happen that we find a view that is already destroyed;
       // in that case we DO NOT want to fallback to the main element
-      view = this.getViewByEl(closestViewEl);
+      view = this.getViewByEl(viewEl);
     } else {
       view = this.main;
     }
->>>>>>> cf048cdb
     return view && callback ? callback(view) : view;
   }
 
