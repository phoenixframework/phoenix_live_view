--- conflicted
+++ resolved
@@ -4,82 +4,6 @@
 export const RELOAD_JITTER_MAX = 10000;
 export const FAILSAFE_JITTER = 30000;
 export const PHX_EVENT_CLASSES = [
-<<<<<<< HEAD
-  "phx-click-loading", "phx-change-loading", "phx-submit-loading",
-  "phx-keydown-loading", "phx-keyup-loading", "phx-blur-loading", "phx-focus-loading",
-  "phx-hook-loading"
-]
-export const PHX_COMPONENT = "data-phx-component"
-export const PHX_VIEW_REF = "data-phx-view"
-export const PHX_LIVE_LINK = "data-phx-link"
-export const PHX_TRACK_STATIC = "track-static"
-export const PHX_LINK_STATE = "data-phx-link-state"
-export const PHX_REF_LOADING = "data-phx-ref-loading"
-export const PHX_REF_SRC = "data-phx-ref-src"
-export const PHX_REF_LOCK = "data-phx-ref-lock"
-export const PHX_TRACK_UPLOADS = "track-uploads"
-export const PHX_UPLOAD_REF = "data-phx-upload-ref"
-export const PHX_PREFLIGHTED_REFS = "data-phx-preflighted-refs"
-export const PHX_DONE_REFS = "data-phx-done-refs"
-export const PHX_DROP_TARGET = "drop-target"
-export const PHX_ACTIVE_ENTRY_REFS = "data-phx-active-refs"
-export const PHX_LIVE_FILE_UPDATED = "phx:live-file:updated"
-export const PHX_SKIP = "data-phx-skip"
-export const PHX_MAGIC_ID = "data-phx-id"
-export const PHX_PRUNE = "data-phx-prune"
-export const PHX_CONNECTED_CLASS = "phx-connected"
-export const PHX_LOADING_CLASS = "phx-loading"
-export const PHX_ERROR_CLASS = "phx-error"
-export const PHX_CLIENT_ERROR_CLASS = "phx-client-error"
-export const PHX_SERVER_ERROR_CLASS = "phx-server-error"
-export const PHX_PARENT_ID = "data-phx-parent-id"
-export const PHX_MAIN = "data-phx-main"
-export const PHX_ROOT_ID = "data-phx-root-id"
-export const PHX_VIEWPORT_TOP = "viewport-top"
-export const PHX_VIEWPORT_BOTTOM = "viewport-bottom"
-export const PHX_TRIGGER_ACTION = "trigger-action"
-export const PHX_HAS_FOCUSED = "phx-has-focused"
-export const FOCUSABLE_INPUTS = ["text", "textarea", "number", "email", "password", "search", "tel", "url", "date", "time", "datetime-local", "color", "range"]
-export const CHECKABLE_INPUTS = ["checkbox", "radio"]
-export const PHX_HAS_SUBMITTED = "phx-has-submitted"
-export const PHX_SESSION = "data-phx-session"
-export const PHX_VIEW_SELECTOR = `[${PHX_SESSION}]`
-export const PHX_STICKY = "data-phx-sticky"
-export const PHX_STATIC = "data-phx-static"
-export const PHX_READONLY = "data-phx-readonly"
-export const PHX_DISABLED = "data-phx-disabled"
-export const PHX_DISABLE_WITH = "disable-with"
-export const PHX_DISABLE_WITH_RESTORE = "data-phx-disable-with-restore"
-export const PHX_HOOK = "hook"
-export const PHX_DEBOUNCE = "debounce"
-export const PHX_THROTTLE = "throttle"
-export const PHX_UPDATE = "update"
-export const PHX_STREAM = "stream"
-export const PHX_STREAM_REF = "data-phx-stream"
-export const PHX_PORTAL = "data-phx-portal"
-export const PHX_TELEPORTED_REF = "data-phx-teleported"
-export const PHX_KEY = "key"
-export const PHX_PRIVATE = "phxPrivate"
-export const PHX_AUTO_RECOVER = "auto-recover"
-export const PHX_LV_DEBUG = "phx:live-socket:debug"
-export const PHX_LV_PROFILE = "phx:live-socket:profiling"
-export const PHX_LV_LATENCY_SIM = "phx:live-socket:latency-sim"
-export const PHX_LV_HISTORY_POSITION = "phx:nav-history-position"
-export const PHX_PROGRESS = "progress"
-export const PHX_MOUNTED = "mounted"
-export const PHX_RELOAD_STATUS = "__phoenix_reload_status__"
-export const LOADER_TIMEOUT = 1
-export const MAX_CHILD_JOIN_ATTEMPTS = 3
-export const BEFORE_UNLOAD_LOADER_TIMEOUT = 200
-export const DISCONNECTED_TIMEOUT = 500
-export const BINDING_PREFIX = "phx-"
-export const PUSH_TIMEOUT = 30000
-export const LINK_HEADER = "x-requested-with"
-export const RESPONSE_URL_HEADER = "x-response-url"
-export const DEBOUNCE_TRIGGER = "debounce-trigger"
-export const THROTTLED = "throttled"
-export const DEBOUNCE_PREV_KEY = "debounce-prev-key"
-=======
   "phx-click-loading",
   "phx-change-loading",
   "phx-submit-loading",
@@ -90,6 +14,7 @@
   "phx-hook-loading",
 ];
 export const PHX_COMPONENT = "data-phx-component";
+export const PHX_VIEW_REF = "data-phx-view";
 export const PHX_LIVE_LINK = "data-phx-link";
 export const PHX_TRACK_STATIC = "track-static";
 export const PHX_LINK_STATE = "data-phx-link-state";
@@ -149,6 +74,8 @@
 export const PHX_UPDATE = "update";
 export const PHX_STREAM = "stream";
 export const PHX_STREAM_REF = "data-phx-stream";
+export const PHX_PORTAL = "data-phx-portal";
+export const PHX_TELEPORTED_REF = "data-phx-teleported";
 export const PHX_KEY = "key";
 export const PHX_PRIVATE = "phxPrivate";
 export const PHX_AUTO_RECOVER = "auto-recover";
@@ -170,7 +97,6 @@
 export const DEBOUNCE_TRIGGER = "debounce-trigger";
 export const THROTTLED = "throttled";
 export const DEBOUNCE_PREV_KEY = "debounce-prev-key";
->>>>>>> 03a61140
 export const DEFAULTS = {
   debounce: 300,
   throttle: 300,
