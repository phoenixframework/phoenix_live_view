export const CONSECUTIVE_RELOADS = "consecutive-reloads";
export const MAX_RELOADS = 10;
export const RELOAD_JITTER_MIN = 5000;
export const RELOAD_JITTER_MAX = 10000;
export const FAILSAFE_JITTER = 30000;
export const PHX_EVENT_CLASSES = [
  "phx-click-loading",
  "phx-change-loading",
  "phx-submit-loading",
  "phx-keydown-loading",
  "phx-keyup-loading",
  "phx-blur-loading",
  "phx-focus-loading",
  "phx-hook-loading",
];
export const PHX_COMPONENT = "data-phx-component";
export const PHX_VIEW_REF = "data-phx-view";
export const PHX_LIVE_LINK = "data-phx-link";
export const PHX_TRACK_STATIC = "track-static";
export const PHX_LINK_STATE = "data-phx-link-state";
export const PHX_REF_LOADING = "data-phx-ref-loading";
export const PHX_REF_SRC = "data-phx-ref-src";
export const PHX_REF_LOCK = "data-phx-ref-lock";
export const PHX_PENDING_REFS = "phx-pending-refs";
export const PHX_TRACK_UPLOADS = "track-uploads";
export const PHX_UPLOAD_REF = "data-phx-upload-ref";
export const PHX_PREFLIGHTED_REFS = "data-phx-preflighted-refs";
export const PHX_DONE_REFS = "data-phx-done-refs";
export const PHX_DROP_TARGET = "drop-target";
export const PHX_ACTIVE_ENTRY_REFS = "data-phx-active-refs";
export const PHX_LIVE_FILE_UPDATED = "phx:live-file:updated";
export const PHX_SKIP = "data-phx-skip";
export const PHX_MAGIC_ID = "data-phx-id";
export const PHX_PRUNE = "data-phx-prune";
export const PHX_CONNECTED_CLASS = "phx-connected";
export const PHX_LOADING_CLASS = "phx-loading";
export const PHX_ERROR_CLASS = "phx-error";
export const PHX_CLIENT_ERROR_CLASS = "phx-client-error";
export const PHX_SERVER_ERROR_CLASS = "phx-server-error";
export const PHX_PARENT_ID = "data-phx-parent-id";
export const PHX_MAIN = "data-phx-main";
export const PHX_ROOT_ID = "data-phx-root-id";
export const PHX_VIEWPORT_TOP = "viewport-top";
export const PHX_VIEWPORT_BOTTOM = "viewport-bottom";
export const PHX_TRIGGER_ACTION = "trigger-action";
export const PHX_HAS_FOCUSED = "phx-has-focused";
export const FOCUSABLE_INPUTS = [
  "text",
  "textarea",
  "number",
  "email",
  "password",
  "search",
  "tel",
  "url",
  "date",
  "time",
  "datetime-local",
  "color",
  "range",
];
export const CHECKABLE_INPUTS = ["checkbox", "radio"];
export const PHX_HAS_SUBMITTED = "phx-has-submitted";
export const PHX_SESSION = "data-phx-session";
export const PHX_VIEW_SELECTOR = `[${PHX_SESSION}]`;
export const PHX_STICKY = "data-phx-sticky";
export const PHX_STATIC = "data-phx-static";
export const PHX_READONLY = "data-phx-readonly";
export const PHX_DISABLED = "data-phx-disabled";
export const PHX_DISABLE_WITH = "disable-with";
export const PHX_DISABLE_WITH_RESTORE = "data-phx-disable-with-restore";
export const PHX_HOOK = "hook";
export const PHX_DEBOUNCE = "debounce";
export const PHX_THROTTLE = "throttle";
export const PHX_UPDATE = "update";
export const PHX_STREAM = "stream";
export const PHX_STREAM_REF = "data-phx-stream";
<<<<<<< HEAD
export const PHX_PORTAL = "data-phx-portal";
export const PHX_TELEPORTED_REF = "data-phx-teleported";
export const PHX_TELEPORTED_SRC = "data-phx-teleported-src";
=======
export const PHX_RUNTIME_HOOK = "data-phx-runtime-hook";
>>>>>>> cf048cdb
export const PHX_KEY = "key";
export const PHX_PRIVATE = "phxPrivate";
export const PHX_AUTO_RECOVER = "auto-recover";
export const PHX_LV_DEBUG = "phx:live-socket:debug";
export const PHX_LV_PROFILE = "phx:live-socket:profiling";
export const PHX_LV_LATENCY_SIM = "phx:live-socket:latency-sim";
export const PHX_LV_HISTORY_POSITION = "phx:nav-history-position";
export const PHX_PROGRESS = "progress";
export const PHX_MOUNTED = "mounted";
export const PHX_RELOAD_STATUS = "__phoenix_reload_status__";
export const LOADER_TIMEOUT = 1;
export const MAX_CHILD_JOIN_ATTEMPTS = 3;
export const BEFORE_UNLOAD_LOADER_TIMEOUT = 200;
export const DISCONNECTED_TIMEOUT = 500;
export const BINDING_PREFIX = "phx-";
export const PUSH_TIMEOUT = 30000;
export const LINK_HEADER = "x-requested-with";
export const RESPONSE_URL_HEADER = "x-response-url";
export const DEBOUNCE_TRIGGER = "debounce-trigger";
export const THROTTLED = "throttled";
export const DEBOUNCE_PREV_KEY = "debounce-prev-key";
export const DEFAULTS = {
  debounce: 300,
  throttle: 300,
};
export const PHX_PENDING_ATTRS = [PHX_REF_LOADING, PHX_REF_SRC, PHX_REF_LOCK];
// Rendered
export const DYNAMICS = "d";
export const STATIC = "s";
export const ROOT = "r";
export const COMPONENTS = "c";
export const EVENTS = "e";
export const REPLY = "r";
export const TITLE = "t";
export const TEMPLATES = "p";
export const STREAM = "stream";<|MERGE_RESOLUTION|>--- conflicted
+++ resolved
@@ -75,13 +75,10 @@
 export const PHX_UPDATE = "update";
 export const PHX_STREAM = "stream";
 export const PHX_STREAM_REF = "data-phx-stream";
-<<<<<<< HEAD
 export const PHX_PORTAL = "data-phx-portal";
 export const PHX_TELEPORTED_REF = "data-phx-teleported";
 export const PHX_TELEPORTED_SRC = "data-phx-teleported-src";
-=======
 export const PHX_RUNTIME_HOOK = "data-phx-runtime-hook";
->>>>>>> cf048cdb
 export const PHX_KEY = "key";
 export const PHX_PRIVATE = "phxPrivate";
 export const PHX_AUTO_RECOVER = "auto-recover";
