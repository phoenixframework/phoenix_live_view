--- conflicted
+++ resolved
@@ -14,13 +14,9 @@
   PHX_STREAM_REF,
   PHX_VIEWPORT_TOP,
   PHX_VIEWPORT_BOTTOM,
-<<<<<<< HEAD
   PHX_PORTAL,
-  PHX_TELEPORTED_REF
-} from "./constants"
-=======
+  PHX_TELEPORTED_REF,
 } from "./constants";
->>>>>>> 03a61140
 
 import { detectDuplicateIds, detectInvalidStreamInserts, isCid } from "./utils";
 import ElementRef from "./element_ref";
@@ -86,20 +82,11 @@
     );
   }
 
-<<<<<<< HEAD
-    // as the portal target itself could be at the end of the DOM,
-    // it may not be present while morphing previous parts;
-    // therefore we apply all teleports after the morphing is done+
-    let portalCallbacks = []
-
-    let externalFormTriggered = null
-=======
   perform(isJoinPatch) {
     const { view, liveSocket, html, container, targetContainer } = this;
     if (this.isCIDPatch() && !targetContainer) {
       return;
     }
->>>>>>> 03a61140
 
     const focused = liveSocket.getActiveElement();
     const { selectionStart, selectionEnd } =
@@ -111,6 +98,11 @@
     const added = [];
     const updates = [];
     const appendPrependUpdates = [];
+
+    // as the portal target itself could be at the end of the DOM,
+    // it may not be present while morphing previous parts;
+    // therefore we apply all teleports after the morphing is done+
+    const portalCallbacks = [];
 
     let externalFormTriggered = null;
 
@@ -181,15 +173,12 @@
           return morphedEl;
         },
         onNodeAdded: (el) => {
-<<<<<<< HEAD
-          if(el.getAttribute){ this.maybeReOrderStream(el, true) }
-          // phx-portal handling
-          if(DOM.isPortalTemplate(el)){
-            portalCallbacks.push(() => this.teleport(el, morph))
-=======
           if (el.getAttribute) {
             this.maybeReOrderStream(el, true);
->>>>>>> 03a61140
+          }
+          // phx-portal handling
+          if (DOM.isPortalTemplate(el)) {
+            portalCallbacks.push(() => this.teleport(el, morph));
           }
 
           // hack to fix Safari handling of img srcset and video tags
@@ -228,36 +217,35 @@
           ) {
             return false;
           }
+          // don't remove teleported elements
+          if (el.getAttribute && el.getAttribute(PHX_TELEPORTED_REF)) {
+            return false;
+          }
           if (this.maybePendingRemove(el)) {
             return false;
           }
           if (this.skipCIDSibling(el)) {
             return false;
           }
-<<<<<<< HEAD
-          // don't remove teleported elements
-          if(el.getAttribute && el.getAttribute(PHX_TELEPORTED_REF)){
-            return false
-          }
-          if(this.maybePendingRemove(el)){ return false }
-          if(this.skipCIDSibling(el)){ return false }
-  
+
           const portalCleanup = (el) => {
             // if the portal template itself is removed, remove the teleported element as well
-            const teleportedEl = document.getElementById(el.content.firstElementChild.id)
-            if(teleportedEl){
-              teleportedEl.remove()
-              morphCallbacks.onNodeDiscarded(teleportedEl)
+            const teleportedEl = document.getElementById(
+              el.content.firstElementChild.id,
+            );
+            if (teleportedEl) {
+              teleportedEl.remove();
+              morphCallbacks.onNodeDiscarded(teleportedEl);
             }
-          }
-          if(DOM.isPortalTemplate(el)){
-            portalCleanup(el)
+          };
+          if (DOM.isPortalTemplate(el)) {
+            portalCleanup(el);
           } else {
-            el.nodeType === Node.ELEMENT_NODE && Array.from(el.querySelectorAll(`[${PHX_PORTAL}]`))
-              .forEach(portal => portalCleanup(portal))
-          }
-=======
->>>>>>> 03a61140
+            el.nodeType === Node.ELEMENT_NODE &&
+              Array.from(el.querySelectorAll(`[${PHX_PORTAL}]`)).forEach(
+                (portal) => portalCleanup(portal),
+              );
+          }
 
           return true;
         },
@@ -387,9 +375,9 @@
           DOM.copyPrivates(toEl, fromEl);
 
           // phx-portal handling
-          if(DOM.isPortalTemplate(toEl)){
-            portalCallbacks.push(() => this.teleport(toEl, morph))
-            return false
+          if (DOM.isPortalTemplate(toEl)) {
+            portalCallbacks.push(() => this.teleport(toEl, morph));
+            return false;
           }
 
           // skip patching focused inputs unless focus is a select that has changed options
@@ -467,15 +455,10 @@
           });
       }
 
-<<<<<<< HEAD
-      morph.call(this, targetContainer, html)
+      morph.call(this, targetContainer, html);
       // normal patch complete, teleport elements now
-      portalCallbacks.forEach(callback => callback())
-    })
-=======
-      morph.call(this, targetContainer, html);
+      portalCallbacks.forEach((callback) => callback());
     });
->>>>>>> 03a61140
 
     if (liveSocket.isDebugEnabled()) {
       detectDuplicateIds();
@@ -665,67 +648,69 @@
     return el.nodeType === Node.ELEMENT_NODE && el.hasAttribute(PHX_SKIP);
   }
 
-<<<<<<< HEAD
-  targetCIDContainer(html){
-    if(!this.isCIDPatch()){ return }
-    let [first, ...rest] = DOM.findComponentNodeList(this.view.id, this.targetCID)
-    if(rest.length === 0 && DOM.childNodeLength(html) === 1){
-      return first
-=======
   targetCIDContainer(html) {
     if (!this.isCIDPatch()) {
       return;
     }
     const [first, ...rest] = DOM.findComponentNodeList(
-      this.container,
+      this.view.id,
       this.targetCID,
     );
     if (rest.length === 0 && DOM.childNodeLength(html) === 1) {
       return first;
->>>>>>> 03a61140
     } else {
       return first && first.parentNode;
     }
   }
 
-<<<<<<< HEAD
-  indexOf(parent, child){ return Array.from(parent.children).indexOf(child) }
-
-  teleport(el, morph){
-    const targetId = el.getAttribute(PHX_PORTAL)
-    const portalContainer = DOM.byId(targetId)
+  indexOf(parent, child) {
+    return Array.from(parent.children).indexOf(child);
+  }
+
+  teleport(el, morph) {
+    const targetId = el.getAttribute(PHX_PORTAL);
+    const portalContainer = DOM.byId(targetId);
+    if (!portalContainer) {
+      throw new Error("portal target with id " + targetId + " not found");
+    }
     // phx-portal templates must have a single root element, so we assume this to be
     // the case here
-    const toTeleport = el.content.firstElementChild
+    const toTeleport = el.content.firstElementChild;
     // the PHX_SKIP optimization can also apply inside of the <template> elements
-    if(this.skipCIDSibling(toTeleport)){ return }
-    if(!toTeleport?.id){ throw new Error("phx-portal template must have a single root element with ID!") }
-    const existing = document.getElementById(toTeleport.id)
-    let portalTarget
-    if(existing){
+    if (this.skipCIDSibling(toTeleport)) {
+      return;
+    }
+    if (!toTeleport?.id) {
+      throw new Error(
+        "phx-portal template must have a single root element with ID!",
+      );
+    }
+    const existing = document.getElementById(toTeleport.id);
+    let portalTarget;
+    if (existing) {
       // we already teleported in a previous patch
-      if(!portalContainer.contains(existing)){ throw new Error(`expected ${toTeleport.id} to be a child of ${targetId}`) }
-      portalTarget = existing
+      if (!portalContainer.contains(existing)) {
+        throw new Error(
+          `expected ${toTeleport.id} to be a child of ${targetId}`,
+        );
+      }
+      portalTarget = existing;
     } else {
       // create empty target and morph it recursively
-      portalTarget = document.createElement(toTeleport.tagName)
-      portalContainer.appendChild(portalTarget)
+      portalTarget = document.createElement(toTeleport.tagName);
+      portalContainer.appendChild(portalTarget);
     }
     // mark the target as teleported;
     // to prevent unnecessary attribute modifications, we set the attribute
     // on the source and remove it after morphing (we could also just keep it)
     // otherwise morphdom would remove it, as the ref is not present in the source
     // and we'd need to set it back after each morph
-    toTeleport.setAttribute(PHX_TELEPORTED_REF, this.view.id)
-    morph.call(this, portalTarget, toTeleport, true)
-    toTeleport.removeAttribute(PHX_TELEPORTED_REF)
+    toTeleport.setAttribute(PHX_TELEPORTED_REF, this.view.id);
+    morph.call(this, portalTarget, toTeleport, true);
+    toTeleport.removeAttribute(PHX_TELEPORTED_REF);
     // store a reference to the teleported element in the view
     // to cleanup when the view is destroyed, in case the portal target
     // is outside the view itself
-    this.view.pushPortalElement(toTeleport.id)
-=======
-  indexOf(parent, child) {
-    return Array.from(parent.children).indexOf(child);
->>>>>>> 03a61140
+    this.view.pushPortalElement(toTeleport.id);
   }
 }