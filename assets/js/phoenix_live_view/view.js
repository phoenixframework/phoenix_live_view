import {
  BEFORE_UNLOAD_LOADER_TIMEOUT,
  CHECKABLE_INPUTS,
  CONSECUTIVE_RELOADS,
  PHX_AUTO_RECOVER,
  PHX_COMPONENT,
  PHX_CONNECTED_CLASS,
  PHX_DISABLE_WITH,
  PHX_DISABLE_WITH_RESTORE,
  PHX_DISABLED,
  PHX_LOADING_CLASS,
  PHX_ERROR_CLASS,
  PHX_CLIENT_ERROR_CLASS,
  PHX_SERVER_ERROR_CLASS,
  PHX_HAS_FOCUSED,
  PHX_HAS_SUBMITTED,
  PHX_HOOK,
  PHX_PARENT_ID,
  PHX_PROGRESS,
  PHX_READONLY,
  PHX_REF_LOADING,
  PHX_REF_SRC,
  PHX_REF_LOCK,
  PHX_ROOT_ID,
  PHX_SESSION,
  PHX_STATIC,
  PHX_STICKY,
  PHX_TRACK_STATIC,
  PHX_TRACK_UPLOADS,
  PHX_UPDATE,
  PHX_UPLOAD_REF,
  PHX_VIEW_SELECTOR,
  PHX_MAIN,
  PHX_MOUNTED,
  PUSH_TIMEOUT,
  PHX_VIEWPORT_TOP,
  PHX_VIEWPORT_BOTTOM,
  MAX_CHILD_JOIN_ATTEMPTS,
} from "./constants";

import {
  clone,
  closestPhxBinding,
  isEmpty,
  isEqualObj,
  logError,
  maybe,
  isCid,
} from "./utils";

import Browser from "./browser";
import DOM from "./dom";
import ElementRef from "./element_ref";
import DOMPatch from "./dom_patch";
import LiveUploader from "./live_uploader";
import Rendered from "./rendered";
import { ViewHook } from "./view_hook";
import JS from "./js";

export const prependFormDataKey = (key, prefix) => {
  const isArray = key.endsWith("[]");
  // Remove the "[]" if it's an array
  let baseKey = isArray ? key.slice(0, -2) : key;
  // Replace last occurrence of key before a closing bracket or the end with key plus suffix
  baseKey = baseKey.replace(/([^\[\]]+)(\]?$)/, `${prefix}$1$2`);
  // Add back the "[]" if it was an array
  if (isArray) {
    baseKey += "[]";
  }
  return baseKey;
};

const serializeForm = (form, opts, onlyNames = []) => {
  const { submitter } = opts;

  // We must inject the submitter in the order that it exists in the DOM
  // relative to other inputs. For example, for checkbox groups, the order must be maintained.
  let injectedElement;
  if (submitter && submitter.name) {
    const input = document.createElement("input");
    input.type = "hidden";
    // set the form attribute if the submitter has one;
    // this can happen if the element is outside the actual form element
    const formId = submitter.getAttribute("form");
    if (formId) {
      input.setAttribute("form", formId);
    }
    input.name = submitter.name;
    input.value = submitter.value;
    submitter.parentElement.insertBefore(input, submitter);
    injectedElement = input;
  }

  const formData = new FormData(form);
  const toRemove = [];

  formData.forEach((val, key, _index) => {
    if (val instanceof File) {
      toRemove.push(key);
    }
  });

  // Cleanup after building fileData
  toRemove.forEach((key) => formData.delete(key));

  const params = new URLSearchParams();

  const { inputsUnused, onlyHiddenInputs } = Array.from(form.elements).reduce(
    (acc, input) => {
      const { inputsUnused, onlyHiddenInputs } = acc;
      const key = input.name;
      if (!key) {
        return acc;
      }

      if (inputsUnused[key] === undefined) {
        inputsUnused[key] = true;
      }
      if (onlyHiddenInputs[key] === undefined) {
        onlyHiddenInputs[key] = true;
      }

      const isUsed =
        DOM.private(input, PHX_HAS_FOCUSED) ||
        DOM.private(input, PHX_HAS_SUBMITTED);
      const isHidden = input.type === "hidden";
      inputsUnused[key] = inputsUnused[key] && !isUsed;
      onlyHiddenInputs[key] = onlyHiddenInputs[key] && isHidden;

      return acc;
    },
    { inputsUnused: {}, onlyHiddenInputs: {} },
  );

  for (const [key, val] of formData.entries()) {
    if (onlyNames.length === 0 || onlyNames.indexOf(key) >= 0) {
      const isUnused = inputsUnused[key];
      const hidden = onlyHiddenInputs[key];
      if (isUnused && !(submitter && submitter.name == key) && !hidden) {
        params.append(prependFormDataKey(key, "_unused_"), "");
      }
      if (typeof val === "string") {
        params.append(key, val);
      }
    }
  }

  // remove the injected element again
  // (it would be removed by the next dom patch anyway, but this is cleaner)
  if (submitter && injectedElement) {
    submitter.parentElement.removeChild(injectedElement);
  }

  return params.toString();
};

export default class View {
  static closestView(el) {
    const liveViewEl = el.closest(PHX_VIEW_SELECTOR);
    return liveViewEl ? DOM.private(liveViewEl, "view") : null;
  }

  constructor(el, liveSocket, parentView, flash, liveReferer) {
    this.isDead = false;
    this.liveSocket = liveSocket;
    this.flash = flash;
    this.parent = parentView;
    this.root = parentView ? parentView.root : this;
    this.el = el;
    DOM.putPrivate(this.el, "view", this);
    this.id = this.el.id;
    this.ref = 0;
    this.lastAckRef = null;
    this.childJoins = 0;
    this.loaderTimer = null;
    this.disconnectedTimer = null;
    this.pendingDiffs = [];
    this.pendingForms = new Set();
    this.redirect = false;
    this.href = null;
    this.joinCount = this.parent ? this.parent.joinCount - 1 : 0;
    this.joinAttempts = 0;
    this.joinPending = true;
    this.destroyed = false;
    this.joinCallback = function (onDone) {
      onDone && onDone();
    };
    this.stopCallback = function () {};
    this.pendingJoinOps = this.parent ? null : [];
    this.viewHooks = {};
    this.formSubmits = [];
    this.children = this.parent ? null : {};
    this.root.children[this.id] = {};
    this.formsForRecovery = {};
    this.channel = this.liveSocket.channel(`lv:${this.id}`, () => {
      const url = this.href && this.expandURL(this.href);
      return {
        redirect: this.redirect ? url : undefined,
        url: this.redirect ? undefined : url || undefined,
        params: this.connectParams(liveReferer),
        session: this.getSession(),
        static: this.getStatic(),
        flash: this.flash,
<<<<<<< HEAD
        sticky: this.el.hasAttribute(PHX_STICKY)
      }
    })
    this.portalElementIds = []
=======
        sticky: this.el.hasAttribute(PHX_STICKY),
      };
    });
>>>>>>> 03a61140
  }

  setHref(href) {
    this.href = href;
  }

  setRedirect(href) {
    this.redirect = true;
    this.href = href;
  }

  isMain() {
    return this.el.hasAttribute(PHX_MAIN);
  }

  connectParams(liveReferer) {
    const params = this.liveSocket.params(this.el);
    const manifest = DOM.all(document, `[${this.binding(PHX_TRACK_STATIC)}]`)
      .map((node) => node.src || node.href)
      .filter((url) => typeof url === "string");

    if (manifest.length > 0) {
      params["_track_static"] = manifest;
    }
    params["_mounts"] = this.joinCount;
    params["_mount_attempts"] = this.joinAttempts;
    params["_live_referer"] = liveReferer;
    this.joinAttempts++;

    return params;
  }

  isConnected() {
    return this.channel.canPush();
  }

  getSession() {
    return this.el.getAttribute(PHX_SESSION);
  }

  getStatic() {
    const val = this.el.getAttribute(PHX_STATIC);
    return val === "" ? null : val;
  }

<<<<<<< HEAD
  destroy(callback = function (){ }){
    this.destroyAllChildren()
    this.destroyPortalElements()
    this.destroyed = true
    delete this.root.children[this.id]
    if(this.parent){ delete this.root.children[this.parent.id][this.id] }
    clearTimeout(this.loaderTimer)
    let onFinished = () => {
      callback()
      for(let id in this.viewHooks){
        this.destroyHook(this.viewHooks[id])
      }
=======
  destroy(callback = function () {}) {
    this.destroyAllChildren();
    this.destroyed = true;
    delete this.root.children[this.id];
    if (this.parent) {
      delete this.root.children[this.parent.id][this.id];
>>>>>>> 03a61140
    }
    clearTimeout(this.loaderTimer);
    const onFinished = () => {
      callback();
      for (const id in this.viewHooks) {
        this.destroyHook(this.viewHooks[id]);
      }
    };

    DOM.markPhxChildDestroyed(this.el);

    this.log("destroyed", () => ["the child has been removed from the parent"]);
    this.channel
      .leave()
      .receive("ok", onFinished)
      .receive("error", onFinished)
      .receive("timeout", onFinished);
  }

  setContainerClasses(...classes) {
    this.el.classList.remove(
      PHX_CONNECTED_CLASS,
      PHX_LOADING_CLASS,
      PHX_ERROR_CLASS,
      PHX_CLIENT_ERROR_CLASS,
      PHX_SERVER_ERROR_CLASS,
    );
    this.el.classList.add(...classes);
  }

  showLoader(timeout) {
    clearTimeout(this.loaderTimer);
    if (timeout) {
      this.loaderTimer = setTimeout(() => this.showLoader(), timeout);
    } else {
      for (const id in this.viewHooks) {
        this.viewHooks[id].__disconnected();
      }
      this.setContainerClasses(PHX_LOADING_CLASS);
    }
  }

  execAll(binding) {
    DOM.all(this.el, `[${binding}]`, (el) =>
      this.liveSocket.execJS(el, el.getAttribute(binding)),
    );
  }

  hideLoader() {
    clearTimeout(this.loaderTimer);
    clearTimeout(this.disconnectedTimer);
    this.setContainerClasses(PHX_CONNECTED_CLASS);
    this.execAll(this.binding("connected"));
  }

  triggerReconnected() {
    for (const id in this.viewHooks) {
      this.viewHooks[id].__reconnected();
    }
  }

  log(kind, msgCallback) {
    this.liveSocket.log(this, kind, msgCallback);
  }

  transition(time, onStart, onDone = function () {}) {
    this.liveSocket.transition(time, onStart, onDone);
  }

  // calls the callback with the view and target element for the given phxTarget
  // targets can be:
  //  * an element itself, then it is simply passed to liveSocket.owner;
  //  * a CID (Component ID), then we first search the component's element in the DOM
  //  * a selector, then we search the selector in the DOM and call the callback
  //    for each element found with the corresponding owner view
<<<<<<< HEAD
  withinTargets(phxTarget, callback, dom = document){
=======
  withinTargets(phxTarget, callback, dom = document, viewEl) {
>>>>>>> 03a61140
    // in the form recovery case we search in a template fragment instead of
    // the real dom, therefore we optionally pass dom and viewEl

    if (phxTarget instanceof HTMLElement || phxTarget instanceof SVGElement) {
      return this.liveSocket.owner(phxTarget, (view) =>
        callback(view, phxTarget),
      );
    }

<<<<<<< HEAD
    if(isCid(phxTarget)){
      let targets = DOM.findComponentNodeList(this.id, phxTarget, dom)
      if(targets.length === 0){
        logError(`no component found matching phx-target of ${phxTarget}`)
=======
    if (isCid(phxTarget)) {
      const targets = DOM.findComponentNodeList(viewEl || this.el, phxTarget);
      if (targets.length === 0) {
        logError(`no component found matching phx-target of ${phxTarget}`);
>>>>>>> 03a61140
      } else {
        callback(this, parseInt(phxTarget));
      }
    } else {
      const targets = Array.from(dom.querySelectorAll(phxTarget));
      if (targets.length === 0) {
        logError(
          `nothing found matching the phx-target selector "${phxTarget}"`,
        );
      }
      targets.forEach((target) =>
        this.liveSocket.owner(target, (view) => callback(view, target)),
      );
    }
  }

  applyDiff(type, rawDiff, callback) {
    this.log(type, () => ["", clone(rawDiff)]);
    const { diff, reply, events, title } = Rendered.extract(rawDiff);
    callback({ diff, reply, events });
    if (typeof title === "string" || type == "mount") {
      window.requestAnimationFrame(() => DOM.putTitle(title));
    }
  }

  onJoin(resp) {
    const { rendered, container, liveview_version } = resp;
    if (container) {
      const [tag, attrs] = container;
      this.el = DOM.replaceRootContainer(this.el, tag, attrs);
    }
    this.childJoins = 0;
    this.joinPending = true;
    this.flash = null;
    if (this.root === this) {
      this.formsForRecovery = this.getFormsForRecovery();
    }
    if (this.isMain() && window.history.state === null) {
      // set initial history entry if this is the first page load (no history)
      Browser.pushState("replace", {
        type: "patch",
        id: this.id,
        position: this.liveSocket.currentHistoryPosition,
      });
    }

    if (liveview_version !== this.liveSocket.version()) {
      console.error(
        `LiveView asset version mismatch. JavaScript version ${this.liveSocket.version()} vs. server ${liveview_version}. To avoid issues, please ensure that your assets use the same version as the server.`,
      );
    }

    Browser.dropLocal(
      this.liveSocket.localStorage,
      window.location.pathname,
      CONSECUTIVE_RELOADS,
    );
    this.applyDiff("mount", rendered, ({ diff, events }) => {
      this.rendered = new Rendered(this.id, diff);
      const [html, streams] = this.renderContainer(null, "join");
      this.dropPendingRefs();
      this.joinCount++;
      this.joinAttempts = 0;

      this.maybeRecoverForms(html, () => {
        this.onJoinComplete(resp, html, streams, events);
      });
    });
  }

  dropPendingRefs() {
    DOM.all(document, `[${PHX_REF_SRC}="${this.refSrc()}"]`, (el) => {
      el.removeAttribute(PHX_REF_LOADING);
      el.removeAttribute(PHX_REF_SRC);
      el.removeAttribute(PHX_REF_LOCK);
    });
  }

  onJoinComplete({ live_patch }, html, streams, events) {
    // In order to provide a better experience, we want to join
    // all LiveViews first and only then apply their patches.
    if (this.joinCount > 1 || (this.parent && !this.parent.isJoinPending())) {
      return this.applyJoinPatch(live_patch, html, streams, events);
    }

    // One downside of this approach is that we need to find phxChildren
    // in the html fragment, instead of directly on the DOM. The fragment
    // also does not include PHX_STATIC, so we need to copy it over from
    // the DOM.
    const newChildren = DOM.findPhxChildrenInFragment(html, this.id).filter(
      (toEl) => {
        const fromEl = toEl.id && this.el.querySelector(`[id="${toEl.id}"]`);
        const phxStatic = fromEl && fromEl.getAttribute(PHX_STATIC);
        if (phxStatic) {
          toEl.setAttribute(PHX_STATIC, phxStatic);
        }
        // set PHX_ROOT_ID to prevent events from being dispatched to the root view
        // while the child join is still pending
        if (fromEl) {
          fromEl.setAttribute(PHX_ROOT_ID, this.root.id);
        }
        return this.joinChild(toEl);
      },
    );

    if (newChildren.length === 0) {
      if (this.parent) {
        this.root.pendingJoinOps.push([
          this,
          () => this.applyJoinPatch(live_patch, html, streams, events),
        ]);
        this.parent.ackJoin(this);
      } else {
        this.onAllChildJoinsComplete();
        this.applyJoinPatch(live_patch, html, streams, events);
      }
    } else {
      this.root.pendingJoinOps.push([
        this,
        () => this.applyJoinPatch(live_patch, html, streams, events),
      ]);
    }
  }

  attachTrueDocEl() {
    this.el = DOM.byId(this.id);
    this.el.setAttribute(PHX_ROOT_ID, this.root.id);
  }

  // this is invoked for dead and live views, so we must filter by
  // by owner to ensure we aren't duplicating hooks across disconnect
  // and connected states. This also handles cases where hooks exist
  // in a root layout with a LV in the body
<<<<<<< HEAD
  execNewMounted(parent=document){
    let phxViewportTop = this.binding(PHX_VIEWPORT_TOP)
    let phxViewportBottom = this.binding(PHX_VIEWPORT_BOTTOM)
    this.all(parent, `[${phxViewportTop}], [${phxViewportBottom}]`, hookEl => {
      DOM.maintainPrivateHooks(hookEl, hookEl, phxViewportTop, phxViewportBottom)
      this.maybeAddNewHook(hookEl)
    })
    this.all(parent, `[${this.binding(PHX_HOOK)}], [data-phx-${PHX_HOOK}]`, hookEl => {
      this.maybeAddNewHook(hookEl)
    })
    this.all(parent, `[${this.binding(PHX_MOUNTED)}]`, el => {
      this.maybeMounted(el)
    })
  }

  all(parent, selector, callback){
    DOM.all(parent, selector, el => {
      if(this.ownsElement(el)){ callback(el) }
    })
=======
  execNewMounted(parent = this.el) {
    const phxViewportTop = this.binding(PHX_VIEWPORT_TOP);
    const phxViewportBottom = this.binding(PHX_VIEWPORT_BOTTOM);
    DOM.all(parent, `[${phxViewportTop}], [${phxViewportBottom}]`, (hookEl) => {
      if (this.ownsElement(hookEl)) {
        DOM.maintainPrivateHooks(
          hookEl,
          hookEl,
          phxViewportTop,
          phxViewportBottom,
        );
        this.maybeAddNewHook(hookEl);
      }
    });
    DOM.all(
      parent,
      `[${this.binding(PHX_HOOK)}], [data-phx-${PHX_HOOK}]`,
      (hookEl) => {
        if (this.ownsElement(hookEl)) {
          this.maybeAddNewHook(hookEl);
        }
      },
    );
    DOM.all(parent, `[${this.binding(PHX_MOUNTED)}]`, (el) => {
      if (this.ownsElement(el)) {
        this.maybeMounted(el);
      }
    });
>>>>>>> 03a61140
  }

  applyJoinPatch(live_patch, html, streams, events) {
    this.attachTrueDocEl();
    const patch = new DOMPatch(this, this.el, this.id, html, streams, null);
    patch.markPrunableContentForRemoval();
    this.performPatch(patch, false, true);
    this.joinNewChildren();
    this.execNewMounted();

    this.joinPending = false;
    this.liveSocket.dispatchEvents(events);
    this.applyPendingUpdates();

    if (live_patch) {
      const { kind, to } = live_patch;
      this.liveSocket.historyPatch(to, kind);
    }
    this.hideLoader();
    if (this.joinCount > 1) {
      this.triggerReconnected();
    }
    this.stopCallback();
  }

  triggerBeforeUpdateHook(fromEl, toEl) {
    this.liveSocket.triggerDOM("onBeforeElUpdated", [fromEl, toEl]);
    const hook = this.getHook(fromEl);
    const isIgnored = hook && DOM.isIgnored(fromEl, this.binding(PHX_UPDATE));
    if (
      hook &&
      !fromEl.isEqualNode(toEl) &&
      !(isIgnored && isEqualObj(fromEl.dataset, toEl.dataset))
    ) {
      hook.__beforeUpdate();
      return hook;
    }
  }

  maybeMounted(el) {
    const phxMounted = el.getAttribute(this.binding(PHX_MOUNTED));
    const hasBeenInvoked = phxMounted && DOM.private(el, "mounted");
    if (phxMounted && !hasBeenInvoked) {
      this.liveSocket.execJS(el, phxMounted);
      DOM.putPrivate(el, "mounted", true);
    }
  }

  maybeAddNewHook(el) {
    const newHook = this.addHook(el);
    if (newHook) {
      newHook.__mounted();
    }
  }

  performPatch(patch, pruneCids, isJoinPatch = false) {
    const removedEls = [];
    let phxChildrenAdded = false;
    const updatedHookIds = new Set();

    this.liveSocket.triggerDOM("onPatchStart", [patch.targetContainer]);

    patch.after("added", (el) => {
      this.liveSocket.triggerDOM("onNodeAdded", [el]);
      const phxViewportTop = this.binding(PHX_VIEWPORT_TOP);
      const phxViewportBottom = this.binding(PHX_VIEWPORT_BOTTOM);
      DOM.maintainPrivateHooks(el, el, phxViewportTop, phxViewportBottom);
      this.maybeAddNewHook(el);
      if (el.getAttribute) {
        this.maybeMounted(el);
      }
    });

    patch.after("phxChildAdded", (el) => {
      if (DOM.isPhxSticky(el)) {
        this.liveSocket.joinRootViews();
      } else {
        phxChildrenAdded = true;
      }
    });

    patch.before("updated", (fromEl, toEl) => {
      const hook = this.triggerBeforeUpdateHook(fromEl, toEl);
      if (hook) {
        updatedHookIds.add(fromEl.id);
      }
      // trigger JS specific update logic (for example for JS.ignore_attributes)
      JS.onBeforeElUpdated(fromEl, toEl);
    });

    patch.after("updated", (el) => {
      if (updatedHookIds.has(el.id)) {
        this.getHook(el).__updated();
      }
    });

    patch.after("discarded", (el) => {
      if (el.nodeType === Node.ELEMENT_NODE) {
        removedEls.push(el);
      }
    });

    patch.after("transitionsDiscarded", (els) =>
      this.afterElementsRemoved(els, pruneCids),
    );
    patch.perform(isJoinPatch);
    this.afterElementsRemoved(removedEls, pruneCids);

    this.liveSocket.triggerDOM("onPatchEnd", [patch.targetContainer]);
    return phxChildrenAdded;
  }

  afterElementsRemoved(elements, pruneCids) {
    const destroyedCIDs = [];
    elements.forEach((parent) => {
      const components = DOM.all(parent, `[${PHX_COMPONENT}]`);
      const hooks = DOM.all(
        parent,
        `[${this.binding(PHX_HOOK)}], [data-phx-hook]`,
      );
      components.concat(parent).forEach((el) => {
        const cid = this.componentID(el);
        if (isCid(cid) && destroyedCIDs.indexOf(cid) === -1) {
          destroyedCIDs.push(cid);
        }
      });
      hooks.concat(parent).forEach((hookEl) => {
        const hook = this.getHook(hookEl);
        hook && this.destroyHook(hook);
      });
    });
    // We should not pruneCids on joins. Otherwise, in case of
    // rejoins, we may notify cids that no longer belong to the
    // current LiveView to be removed.
    if (pruneCids) {
      this.maybePushComponentsDestroyed(destroyedCIDs);
    }
  }

<<<<<<< HEAD
  joinNewChildren(){
    DOM.findPhxChildren(document, this.id).forEach(el => this.joinChild(el))
=======
  joinNewChildren() {
    DOM.findPhxChildren(this.el, this.id).forEach((el) => this.joinChild(el));
>>>>>>> 03a61140
  }

  maybeRecoverForms(html, callback) {
    const phxChange = this.binding("change");
    const oldForms = this.root.formsForRecovery;
    // So why do we create a template element here?
    // One way to recover forms would be to immediately apply the mount
    // patch and then afterwards recover the forms. However, this would
    // cause a flicker, because the mount patch would remove the form content
    // until it is restored. Therefore LV decided to do form recovery with the
    // raw HTML before it is applied and delay the mount patch until the form
    // recovery events are done.
    const template = document.createElement("template");
    template.innerHTML = html;
    // because we work with a template element, we must manually copy the attributes
    // otherwise the owner / target helpers don't work properly
    const rootEl = template.content.firstElementChild;
    rootEl.id = this.id;
    rootEl.setAttribute(PHX_ROOT_ID, this.root.id);
    rootEl.setAttribute(PHX_SESSION, this.getSession());
    rootEl.setAttribute(PHX_STATIC, this.getStatic());
    rootEl.setAttribute(PHX_PARENT_ID, this.parent ? this.parent.id : null);

    // we go over all form elements in the new HTML for the LV
    // and look for old forms in the `formsForRecovery` object;
    // the formsForRecovery can also contain forms from child views
    const formsToRecover =
      // we go over all forms in the new DOM; because this is only the HTML for the current
      // view, we can be sure that all forms are owned by this view:
      DOM.all(template.content, "form")
        // only recover forms that have an id and are in the old DOM
        .filter((newForm) => newForm.id && oldForms[newForm.id])
        // abandon forms we already tried to recover to prevent looping a failed state
        .filter((newForm) => !this.pendingForms.has(newForm.id))
        // only recover if the form has the same phx-change value
        .filter(
          (newForm) =>
            oldForms[newForm.id].getAttribute(phxChange) ===
            newForm.getAttribute(phxChange),
        )
        .map((newForm) => {
          return [oldForms[newForm.id], newForm];
        });

    if (formsToRecover.length === 0) {
      return callback();
    }

    formsToRecover.forEach(([oldForm, newForm], i) => {
      this.pendingForms.add(newForm.id);
      // it is important to use the firstElementChild of the template content
      // because when traversing a documentFragment using parentNode, we won't ever arrive at
      // the fragment; as the template is always a LiveView, we can be sure that there is only
      // one child on the root level
      this.pushFormRecovery(
        oldForm,
        newForm,
        template.content.firstElementChild,
        () => {
          this.pendingForms.delete(newForm.id);
          // we only call the callback once all forms have been recovered
          if (i === formsToRecover.length - 1) {
            callback();
          }
        },
      );
    });
  }

  getChildById(id) {
    return this.root.children[this.id][id];
  }

  getDescendentByEl(el) {
    if (el.id === this.id) {
      return this;
    } else {
      return this.children[el.getAttribute(PHX_PARENT_ID)]?.[el.id];
    }
  }

  destroyDescendent(id) {
    for (const parentId in this.root.children) {
      for (const childId in this.root.children[parentId]) {
        if (childId === id) {
          return this.root.children[parentId][childId].destroy();
        }
      }
    }
  }

  joinChild(el) {
    const child = this.getChildById(el.id);
    if (!child) {
      const view = new View(el, this.liveSocket, this);
      this.root.children[this.id][view.id] = view;
      view.join();
      this.childJoins++;
      return true;
    }
  }

  isJoinPending() {
    return this.joinPending;
  }

  ackJoin(_child) {
    this.childJoins--;

    if (this.childJoins === 0) {
      if (this.parent) {
        this.parent.ackJoin(this);
      } else {
        this.onAllChildJoinsComplete();
      }
    }
  }

  onAllChildJoinsComplete() {
    // we can clear pending form recoveries now that we've joined.
    // They either all resolved or were abandoned
    this.pendingForms.clear();
    // we can also clear the formsForRecovery object to not keep old form elements around
    this.formsForRecovery = {};
    this.joinCallback(() => {
      this.pendingJoinOps.forEach(([view, op]) => {
        if (!view.isDestroyed()) {
          op();
        }
      });
      this.pendingJoinOps = [];
    });
  }

  update(diff, events) {
    if (
      this.isJoinPending() ||
      (this.liveSocket.hasPendingLink() && this.root.isMain())
    ) {
      return this.pendingDiffs.push({ diff, events });
    }

    this.rendered.mergeDiff(diff);
    let phxChildrenAdded = false;

    // When the diff only contains component diffs, then walk components
    // and patch only the parent component containers found in the diff.
    // Otherwise, patch entire LV container.
    if (this.rendered.isComponentOnlyDiff(diff)) {
      this.liveSocket.time("component patch complete", () => {
<<<<<<< HEAD
        let parentCids = DOM.findExistingParentCIDs(this.id, this.rendered.componentCIDs(diff))
        parentCids.forEach(parentCID => {
          if(this.componentPatch(this.rendered.getComponent(diff, parentCID), parentCID)){ phxChildrenAdded = true }
        })
      })
    } else if(!isEmpty(diff)){
=======
        const parentCids = DOM.findExistingParentCIDs(
          this.el,
          this.rendered.componentCIDs(diff),
        );
        parentCids.forEach((parentCID) => {
          if (
            this.componentPatch(
              this.rendered.getComponent(diff, parentCID),
              parentCID,
            )
          ) {
            phxChildrenAdded = true;
          }
        });
      });
    } else if (!isEmpty(diff)) {
>>>>>>> 03a61140
      this.liveSocket.time("full patch complete", () => {
        const [html, streams] = this.renderContainer(diff, "update");
        const patch = new DOMPatch(this, this.el, this.id, html, streams, null);
        phxChildrenAdded = this.performPatch(patch, true);
      });
    }

    this.liveSocket.dispatchEvents(events);
    if (phxChildrenAdded) {
      this.joinNewChildren();
    }
  }

  renderContainer(diff, kind) {
    return this.liveSocket.time(`toString diff (${kind})`, () => {
      const tag = this.el.tagName;
      // Don't skip any component in the diff nor any marked as pruned
      // (as they may have been added back)
      const cids = diff ? this.rendered.componentCIDs(diff) : null;
      const { buffer: html, streams } = this.rendered.toString(cids);
      return [`<${tag}>${html}</${tag}>`, streams];
    });
  }

  componentPatch(diff, cid) {
    if (isEmpty(diff)) return false;
    const { buffer: html, streams } = this.rendered.componentToString(cid);
    const patch = new DOMPatch(this, this.el, this.id, html, streams, cid);
    const childrenAdded = this.performPatch(patch, true);
    return childrenAdded;
  }

  getHook(el) {
    return this.viewHooks[ViewHook.elementID(el)];
  }

  addHook(el) {
    const hookElId = ViewHook.elementID(el);

    // only ever try to add hooks to elements owned by this view
    if (el.getAttribute && !this.ownsElement(el)) {
      return;
    }

    if (hookElId && !this.viewHooks[hookElId]) {
      // hook created, but not attached (createHook for web component)
      const hook =
        DOM.getCustomElHook(el) ||
        logError(`no hook found for custom element: ${el.id}`);
      this.viewHooks[hookElId] = hook;
      hook.__attachView(this);
      return hook;
    } else if (hookElId || !el.getAttribute) {
      // no hook found
      return;
    } else {
      // new hook found with phx-hook attribute
      const hookName =
        el.getAttribute(`data-phx-${PHX_HOOK}`) ||
        el.getAttribute(this.binding(PHX_HOOK));
      const hookDefinition = this.liveSocket.getHookCallbacks(hookName);

      if (hookDefinition) {
        if (!el.id) {
          logError(
            `no DOM ID for hook "${hookName}". Hooks require a unique ID on each element.`,
            el,
          );
          return;
        }

        let hookInstance;
        try {
          if (
            typeof hookDefinition === "function" &&
            hookDefinition.prototype instanceof ViewHook
          ) {
            // It's a class constructor (subclass of ViewHook)
            hookInstance = new hookDefinition(this, el); // `this` is the View instance
          } else if (
            typeof hookDefinition === "object" &&
            hookDefinition !== null
          ) {
            // It's an object literal, pass it to the ViewHook constructor for wrapping
            hookInstance = new ViewHook(this, el, hookDefinition);
          } else {
            logError(
              `Invalid hook definition for "${hookName}". Expected a class extending ViewHook or an object definition.`,
              el,
            );
            return;
          }
        } catch (e) {
          const errorMessage = e instanceof Error ? e.message : String(e);
          logError(`Failed to create hook "${hookName}": ${errorMessage}`, el);
          return;
        }

        this.viewHooks[ViewHook.elementID(hookInstance.el)] = hookInstance;
        return hookInstance;
      } else if (hookName !== null) {
        logError(`unknown hook found for "${hookName}"`, el);
      }
    }
  }

  destroyHook(hook) {
    // __destroyed clears the elementID from the hook, therefore
    // we need to get it before calling __destroyed
    const hookId = ViewHook.elementID(hook.el);
    hook.__destroyed();
    hook.__cleanup__();
    delete this.viewHooks[hookId];
  }

  applyPendingUpdates() {
    // prevent race conditions where we might still be pending a new
    // navigation after applying the current one;
    // if we call update and a pendingDiff is not applied, it would
    // be silently dropped otherwise, as update would push it back to
    // pendingDiffs, but we clear it immediately after
    if (this.liveSocket.hasPendingLink() && this.root.isMain()) {
      return;
    }
    this.pendingDiffs.forEach(({ diff, events }) => this.update(diff, events));
    this.pendingDiffs = [];
    this.eachChild((child) => child.applyPendingUpdates());
  }

  eachChild(callback) {
    const children = this.root.children[this.id] || {};
    for (const id in children) {
      callback(this.getChildById(id));
    }
  }

  onChannel(event, cb) {
    this.liveSocket.onChannel(this.channel, event, (resp) => {
      if (this.isJoinPending()) {
        this.root.pendingJoinOps.push([this, () => cb(resp)]);
      } else {
        this.liveSocket.requestDOMUpdate(() => cb(resp));
      }
    });
  }

  bindChannel() {
    // The diff event should be handled by the regular update operations.
    // All other operations are queued to be applied only after join.
    this.liveSocket.onChannel(this.channel, "diff", (rawDiff) => {
      this.liveSocket.requestDOMUpdate(() => {
        this.applyDiff("update", rawDiff, ({ diff, events }) =>
          this.update(diff, events),
        );
      });
    });
    this.onChannel("redirect", ({ to, flash }) =>
      this.onRedirect({ to, flash }),
    );
    this.onChannel("live_patch", (redir) => this.onLivePatch(redir));
    this.onChannel("live_redirect", (redir) => this.onLiveRedirect(redir));
    this.channel.onError((reason) => this.onError(reason));
    this.channel.onClose((reason) => this.onClose(reason));
  }

  destroyAllChildren() {
    this.eachChild((child) => child.destroy());
  }

  onLiveRedirect(redir) {
    const { to, kind, flash } = redir;
    const url = this.expandURL(to);
    const e = new CustomEvent("phx:server-navigate", {
      detail: { to, kind, flash },
    });
    this.liveSocket.historyRedirect(e, url, kind, flash);
  }

  onLivePatch(redir) {
    const { to, kind } = redir;
    this.href = this.expandURL(to);
    this.liveSocket.historyPatch(to, kind);
  }

  expandURL(to) {
    return to.startsWith("/")
      ? `${window.location.protocol}//${window.location.host}${to}`
      : to;
  }

  /**
   * @param {{to: string, flash?: string, reloadToken?: string}} redirect
   */
  onRedirect({ to, flash, reloadToken }) {
    this.liveSocket.redirect(to, flash, reloadToken);
  }

  isDestroyed() {
    return this.destroyed;
  }

  joinDead() {
    this.isDead = true;
  }

  joinPush() {
    this.joinPush = this.joinPush || this.channel.join();
    return this.joinPush;
  }

  join(callback) {
    this.showLoader(this.liveSocket.loaderTimeout);
    this.bindChannel();
    if (this.isMain()) {
      this.stopCallback = this.liveSocket.withPageLoading({
        to: this.href,
        kind: "initial",
      });
    }
    this.joinCallback = (onDone) => {
      onDone = onDone || function () {};
      callback ? callback(this.joinCount, onDone) : onDone();
    };

    this.wrapPush(() => this.channel.join(), {
      ok: (resp) => this.liveSocket.requestDOMUpdate(() => this.onJoin(resp)),
      error: (error) => this.onJoinError(error),
      timeout: () => this.onJoinError({ reason: "timeout" }),
    });
  }

  onJoinError(resp) {
    if (resp.reason === "reload") {
      this.log("error", () => [
        `failed mount with ${resp.status}. Falling back to page reload`,
        resp,
      ]);
      this.onRedirect({ to: this.root.href, reloadToken: resp.token });
      return;
    } else if (resp.reason === "unauthorized" || resp.reason === "stale") {
      this.log("error", () => [
        "unauthorized live_redirect. Falling back to page request",
        resp,
      ]);
      this.onRedirect({ to: this.root.href, flash: this.flash });
      return;
    }
    if (resp.redirect || resp.live_redirect) {
      this.joinPending = false;
      this.channel.leave();
    }
    if (resp.redirect) {
      return this.onRedirect(resp.redirect);
    }
    if (resp.live_redirect) {
      return this.onLiveRedirect(resp.live_redirect);
    }
    this.log("error", () => ["unable to join", resp]);
    if (this.isMain()) {
      this.displayError([
        PHX_LOADING_CLASS,
        PHX_ERROR_CLASS,
        PHX_SERVER_ERROR_CLASS,
      ]);
      if (this.liveSocket.isConnected()) {
        this.liveSocket.reloadWithJitter(this);
      }
    } else {
      if (this.joinAttempts >= MAX_CHILD_JOIN_ATTEMPTS) {
        // put the root review into permanent error state, but don't destroy it as it can remain active
        this.root.displayError([
          PHX_LOADING_CLASS,
          PHX_ERROR_CLASS,
          PHX_SERVER_ERROR_CLASS,
        ]);
        this.log("error", () => [
          `giving up trying to mount after ${MAX_CHILD_JOIN_ATTEMPTS} tries`,
          resp,
        ]);
        this.destroy();
      }
      const trueChildEl = DOM.byId(this.el.id);
      if (trueChildEl) {
        DOM.mergeAttrs(trueChildEl, this.el);
        this.displayError([
          PHX_LOADING_CLASS,
          PHX_ERROR_CLASS,
          PHX_SERVER_ERROR_CLASS,
        ]);
        this.el = trueChildEl;
      } else {
        this.destroy();
      }
    }
  }

  onClose(reason) {
    if (this.isDestroyed()) {
      return;
    }
    if (
      this.isMain() &&
      this.liveSocket.hasPendingLink() &&
      reason !== "leave"
    ) {
      return this.liveSocket.reloadWithJitter(this);
    }
    this.destroyAllChildren();
    this.liveSocket.dropActiveElement(this);
    if (this.liveSocket.isUnloaded()) {
      this.showLoader(BEFORE_UNLOAD_LOADER_TIMEOUT);
    }
  }

  onError(reason) {
    this.onClose(reason);
    if (this.liveSocket.isConnected()) {
      this.log("error", () => ["view crashed", reason]);
    }
    if (!this.liveSocket.isUnloaded()) {
      if (this.liveSocket.isConnected()) {
        this.displayError([
          PHX_LOADING_CLASS,
          PHX_ERROR_CLASS,
          PHX_SERVER_ERROR_CLASS,
        ]);
      } else {
        this.displayError([
          PHX_LOADING_CLASS,
          PHX_ERROR_CLASS,
          PHX_CLIENT_ERROR_CLASS,
        ]);
      }
    }
  }

  displayError(classes) {
    if (this.isMain()) {
      DOM.dispatchEvent(window, "phx:page-loading-start", {
        detail: { to: this.href, kind: "error" },
      });
    }
    this.showLoader();
    this.setContainerClasses(...classes);
    this.delayedDisconnected();
  }

  delayedDisconnected() {
    this.disconnectedTimer = setTimeout(() => {
      this.execAll(this.binding("disconnected"));
    }, this.liveSocket.disconnectedTimeout);
  }

  wrapPush(callerPush, receives) {
    const latency = this.liveSocket.getLatencySim();
    const withLatency = latency
      ? (cb) => setTimeout(() => !this.isDestroyed() && cb(), latency)
      : (cb) => !this.isDestroyed() && cb();

    withLatency(() => {
      callerPush()
        .receive("ok", (resp) =>
          withLatency(() => receives.ok && receives.ok(resp)),
        )
        .receive("error", (reason) =>
          withLatency(() => receives.error && receives.error(reason)),
        )
        .receive("timeout", () =>
          withLatency(() => receives.timeout && receives.timeout()),
        );
    });
  }

  pushWithReply(refGenerator, event, payload) {
    if (!this.isConnected()) {
      return Promise.reject(new Error("no connection"));
    }

    const [ref, [el], opts] = refGenerator ? refGenerator() : [null, [], {}];
    const oldJoinCount = this.joinCount;
    let onLoadingDone = function () {};
    if (opts.page_loading) {
      onLoadingDone = this.liveSocket.withPageLoading({
        kind: "element",
        target: el,
      });
    }

    if (typeof payload.cid !== "number") {
      delete payload.cid;
    }

    return new Promise((resolve, reject) => {
      this.wrapPush(() => this.channel.push(event, payload, PUSH_TIMEOUT), {
        ok: (resp) => {
          if (ref !== null) {
            this.lastAckRef = ref;
          }
          const finish = (hookReply) => {
            if (resp.redirect) {
              this.onRedirect(resp.redirect);
            }
            if (resp.live_patch) {
              this.onLivePatch(resp.live_patch);
            }
            if (resp.live_redirect) {
              this.onLiveRedirect(resp.live_redirect);
            }
            onLoadingDone();
            resolve({ resp: resp, reply: hookReply });
          };
          if (resp.diff) {
            this.liveSocket.requestDOMUpdate(() => {
              this.applyDiff("update", resp.diff, ({ diff, reply, events }) => {
                if (ref !== null) {
                  this.undoRefs(ref, payload.event);
                }
                this.update(diff, events);
                finish(reply);
              });
            });
          } else {
            if (ref !== null) {
              this.undoRefs(ref, payload.event);
            }
            finish(null);
          }
        },
        error: (reason) => reject(new Error(`failed with reason: ${reason}`)),
        timeout: () => {
          reject(new Error("timeout"));
          if (this.joinCount === oldJoinCount) {
            this.liveSocket.reloadWithJitter(this, () => {
              this.log("timeout", () => [
                "received timeout while communicating with server. Falling back to hard refresh for recovery",
              ]);
            });
          }
        },
      });
    });
  }

  undoRefs(ref, phxEvent, onlyEls) {
    if (!this.isConnected()) {
      return;
    } // exit if external form triggered
    const selector = `[${PHX_REF_SRC}="${this.refSrc()}"]`;

    if (onlyEls) {
      onlyEls = new Set(onlyEls);
      DOM.all(document, selector, (parent) => {
        if (onlyEls && !onlyEls.has(parent)) {
          return;
        }
        // undo any child refs within parent first
        DOM.all(parent, selector, (child) =>
          this.undoElRef(child, ref, phxEvent),
        );
        this.undoElRef(parent, ref, phxEvent);
      });
    } else {
      DOM.all(document, selector, (el) => this.undoElRef(el, ref, phxEvent));
    }
  }

  undoElRef(el, ref, phxEvent) {
    const elRef = new ElementRef(el);

    elRef.maybeUndo(ref, phxEvent, (clonedTree) => {
      // we need to perform a full patch on unlocked elements
      // to perform all the necessary logic (like calling updated for hooks, etc.)
      const patch = new DOMPatch(this, el, this.id, clonedTree, [], null, {
        undoRef: ref,
      });
      const phxChildrenAdded = this.performPatch(patch, true);
      DOM.all(el, `[${PHX_REF_SRC}="${this.refSrc()}"]`, (child) =>
        this.undoElRef(child, ref, phxEvent),
      );
      if (phxChildrenAdded) {
        this.joinNewChildren();
      }
    });
  }

  refSrc() {
    return this.el.id;
  }

  putRef(elements, phxEvent, eventType, opts = {}) {
    const newRef = this.ref++;
    const disableWith = this.binding(PHX_DISABLE_WITH);
    if (opts.loading) {
      const loadingEls = DOM.all(document, opts.loading).map((el) => {
        return { el, lock: true, loading: true };
      });
      elements = elements.concat(loadingEls);
    }

    for (const { el, lock, loading } of elements) {
      if (!lock && !loading) {
        throw new Error("putRef requires lock or loading");
      }
      el.setAttribute(PHX_REF_SRC, this.refSrc());
      if (loading) {
        el.setAttribute(PHX_REF_LOADING, newRef);
      }
      if (lock) {
        el.setAttribute(PHX_REF_LOCK, newRef);
      }

      if (
        !loading ||
        (opts.submitter && !(el === opts.submitter || el === opts.form))
      ) {
        continue;
      }

      const lockCompletePromise = new Promise((resolve) => {
        el.addEventListener(`phx:undo-lock:${newRef}`, () => resolve(detail), {
          once: true,
        });
      });

      const loadingCompletePromise = new Promise((resolve) => {
        el.addEventListener(
          `phx:undo-loading:${newRef}`,
          () => resolve(detail),
          { once: true },
        );
      });

      el.classList.add(`phx-${eventType}-loading`);
      const disableText = el.getAttribute(disableWith);
      if (disableText !== null) {
        if (!el.getAttribute(PHX_DISABLE_WITH_RESTORE)) {
          el.setAttribute(PHX_DISABLE_WITH_RESTORE, el.innerText);
        }
        if (disableText !== "") {
          el.innerText = disableText;
        }
        // PHX_DISABLED could have already been set in disableForm
        el.setAttribute(
          PHX_DISABLED,
          el.getAttribute(PHX_DISABLED) || el.disabled,
        );
        el.setAttribute("disabled", "");
      }

      const detail = {
        event: phxEvent,
        eventType: eventType,
        ref: newRef,
        isLoading: loading,
        isLocked: lock,
        lockElements: elements.filter(({ lock }) => lock).map(({ el }) => el),
        loadingElements: elements
          .filter(({ loading }) => loading)
          .map(({ el }) => el),
        unlock: (els) => {
          els = Array.isArray(els) ? els : [els];
          this.undoRefs(newRef, phxEvent, els);
        },
        lockComplete: lockCompletePromise,
        loadingComplete: loadingCompletePromise,
        lock: (lockEl) => {
          return new Promise((resolve) => {
            if (this.isAcked(newRef)) {
              return resolve(detail);
            }
            lockEl.setAttribute(PHX_REF_LOCK, newRef);
            lockEl.setAttribute(PHX_REF_SRC, this.refSrc());
            lockEl.addEventListener(
              `phx:lock-stop:${newRef}`,
              () => resolve(detail),
              { once: true },
            );
          });
        },
      };
      el.dispatchEvent(
        new CustomEvent("phx:push", {
          detail: detail,
          bubbles: true,
          cancelable: false,
        }),
      );
      if (phxEvent) {
        el.dispatchEvent(
          new CustomEvent(`phx:push:${phxEvent}`, {
            detail: detail,
            bubbles: true,
            cancelable: false,
          }),
        );
      }
    }
    return [newRef, elements.map(({ el }) => el), opts];
  }

  isAcked(ref) {
    return this.lastAckRef !== null && this.lastAckRef >= ref;
  }

  componentID(el) {
    const cid = el.getAttribute && el.getAttribute(PHX_COMPONENT);
    return cid ? parseInt(cid) : null;
  }

  targetComponentID(target, targetCtx, opts = {}) {
    if (isCid(targetCtx)) {
      return targetCtx;
    }

    const cidOrSelector =
      opts.target || target.getAttribute(this.binding("target"));
    if (isCid(cidOrSelector)) {
      return parseInt(cidOrSelector);
    } else if (targetCtx && (cidOrSelector !== null || opts.target)) {
      return this.closestComponentID(targetCtx);
    } else {
      return null;
    }
  }

  closestComponentID(targetCtx) {
    if (isCid(targetCtx)) {
      return targetCtx;
    } else if (targetCtx) {
      return maybe(
        targetCtx.closest(`[${PHX_COMPONENT}]`),
        (el) => this.ownsElement(el) && this.componentID(el),
      );
    } else {
      return null;
    }
  }

  pushHookEvent(el, targetCtx, event, payload) {
    if (!this.isConnected()) {
      this.log("hook", () => [
        "unable to push hook event. LiveView not connected",
        event,
        payload,
      ]);
      return Promise.reject(
        new Error("unable to push hook event. LiveView not connected"),
      );
    }
    let [ref, els, opts] = this.putRef(
      [{ el, loading: true, lock: true }],
      event,
      "hook",
    );

    return this.pushWithReply(() => [ref, els, opts], "event", {
      type: "hook",
      event: event,
      value: payload,
      cid: this.closestComponentID(targetCtx),
    }).then(({ resp: _resp, reply }) => ({ reply, ref }));
  }

  extractMeta(el, meta, value) {
    const prefix = this.binding("value-");
    for (let i = 0; i < el.attributes.length; i++) {
      if (!meta) {
        meta = {};
      }
      const name = el.attributes[i].name;
      if (name.startsWith(prefix)) {
        meta[name.replace(prefix, "")] = el.getAttribute(name);
      }
    }
    if (el.value !== undefined && !(el instanceof HTMLFormElement)) {
      if (!meta) {
        meta = {};
      }
      meta.value = el.value;

      if (
        el.tagName === "INPUT" &&
        CHECKABLE_INPUTS.indexOf(el.type) >= 0 &&
        !el.checked
      ) {
        delete meta.value;
      }
    }
    if (value) {
      if (!meta) {
        meta = {};
      }
      for (const key in value) {
        meta[key] = value[key];
      }
    }
    return meta;
  }

  pushEvent(type, el, targetCtx, phxEvent, meta, opts = {}, onReply) {
    this.pushWithReply(
      () =>
        this.putRef([{ el, loading: true, lock: true }], phxEvent, type, opts),
      "event",
      {
        type: type,
        event: phxEvent,
        value: this.extractMeta(el, meta, opts.value),
        cid: this.targetComponentID(el, targetCtx, opts),
      },
    )
      .then(({ reply }) => onReply && onReply(reply))
      .catch((error) => logError("Failed to push event", error));
  }

  pushFileProgress(fileEl, entryRef, progress, onReply = function () {}) {
    this.liveSocket.withinOwners(fileEl.form, (view, targetCtx) => {
      view
        .pushWithReply(null, "progress", {
          event: fileEl.getAttribute(view.binding(PHX_PROGRESS)),
          ref: fileEl.getAttribute(PHX_UPLOAD_REF),
          entry_ref: entryRef,
          progress: progress,
          cid: view.targetComponentID(fileEl.form, targetCtx),
        })
        .then(() => onReply())
        .catch((error) => logError("Failed to push file progress", error));
    });
  }

  pushInput(inputEl, targetCtx, forceCid, phxEvent, opts, callback) {
    if (!inputEl.form) {
      throw new Error("form events require the input to be inside a form");
    }

    let uploads;
    const cid = isCid(forceCid)
      ? forceCid
      : this.targetComponentID(inputEl.form, targetCtx, opts);
    const refGenerator = () => {
      return this.putRef(
        [
          { el: inputEl, loading: true, lock: true },
          { el: inputEl.form, loading: true, lock: true },
        ],
        phxEvent,
        "change",
        opts,
      );
    };
    let formData;
    const meta = this.extractMeta(inputEl.form, {}, opts.value);
    const serializeOpts = {};
    if (inputEl instanceof HTMLButtonElement) {
      serializeOpts.submitter = inputEl;
    }
    if (inputEl.getAttribute(this.binding("change"))) {
      formData = serializeForm(inputEl.form, serializeOpts, [inputEl.name]);
    } else {
      formData = serializeForm(inputEl.form, serializeOpts);
    }
    if (
      DOM.isUploadInput(inputEl) &&
      inputEl.files &&
      inputEl.files.length > 0
    ) {
      LiveUploader.trackFiles(inputEl, Array.from(inputEl.files));
    }
    uploads = LiveUploader.serializeUploads(inputEl);

    const event = {
      type: "form",
      event: phxEvent,
      value: formData,
      meta: {
        // no target was implicitly sent as "undefined" in LV <= 1.0.5, therefore
        // we have to keep it. In 1.0.6 we switched from passing meta as URL encoded data
        // to passing it directly in the event, but the JSON encode would drop keys with
        // undefined values.
        _target: opts._target || "undefined",
        ...meta,
      },
      uploads: uploads,
      cid: cid,
    };
    this.pushWithReply(refGenerator, "event", event)
      .then(({ resp }) => {
        if (DOM.isUploadInput(inputEl) && DOM.isAutoUpload(inputEl)) {
          // the element could be inside a locked parent for other unrelated changes;
          // we can only start uploads when the tree is unlocked and the
          // necessary data attributes are set in the real DOM
          ElementRef.onUnlock(inputEl, () => {
            if (LiveUploader.filesAwaitingPreflight(inputEl).length > 0) {
              const [ref, _els] = refGenerator();
              this.undoRefs(ref, phxEvent, [inputEl.form]);
              this.uploadFiles(
                inputEl.form,
                phxEvent,
                targetCtx,
                ref,
                cid,
                (_uploads) => {
                  callback && callback(resp);
                  this.triggerAwaitingSubmit(inputEl.form, phxEvent);
                  this.undoRefs(ref, phxEvent);
                },
              );
            }
          });
        } else {
          callback && callback(resp);
        }
      })
      .catch((error) => logError("Failed to push input event", error));
  }

  triggerAwaitingSubmit(formEl, phxEvent) {
    const awaitingSubmit = this.getScheduledSubmit(formEl);
    if (awaitingSubmit) {
      const [_el, _ref, _opts, callback] = awaitingSubmit;
      this.cancelSubmit(formEl, phxEvent);
      callback();
    }
  }

  getScheduledSubmit(formEl) {
    return this.formSubmits.find(([el, _ref, _opts, _callback]) =>
      el.isSameNode(formEl),
    );
  }

  scheduleSubmit(formEl, ref, opts, callback) {
    if (this.getScheduledSubmit(formEl)) {
      return true;
    }
    this.formSubmits.push([formEl, ref, opts, callback]);
  }

  cancelSubmit(formEl, phxEvent) {
    this.formSubmits = this.formSubmits.filter(
      ([el, ref, _opts, _callback]) => {
        if (el.isSameNode(formEl)) {
          this.undoRefs(ref, phxEvent);
          return false;
        } else {
          return true;
        }
      },
    );
  }

  disableForm(formEl, phxEvent, opts = {}) {
    const filterIgnored = (el) => {
      const userIgnored = closestPhxBinding(
        el,
        `${this.binding(PHX_UPDATE)}=ignore`,
        el.form,
      );
      return !(
        userIgnored || closestPhxBinding(el, "data-phx-update=ignore", el.form)
      );
    };
    const filterDisables = (el) => {
      return el.hasAttribute(this.binding(PHX_DISABLE_WITH));
    };
    const filterButton = (el) => el.tagName == "BUTTON";

    const filterInput = (el) =>
      ["INPUT", "TEXTAREA", "SELECT"].includes(el.tagName);

    const formElements = Array.from(formEl.elements);
    const disables = formElements.filter(filterDisables);
    const buttons = formElements.filter(filterButton).filter(filterIgnored);
    const inputs = formElements.filter(filterInput).filter(filterIgnored);

    buttons.forEach((button) => {
      button.setAttribute(PHX_DISABLED, button.disabled);
      button.disabled = true;
    });
    inputs.forEach((input) => {
      input.setAttribute(PHX_READONLY, input.readOnly);
      input.readOnly = true;
      if (input.files) {
        input.setAttribute(PHX_DISABLED, input.disabled);
        input.disabled = true;
      }
    });
    const formEls = disables
      .concat(buttons)
      .concat(inputs)
      .map((el) => {
        return { el, loading: true, lock: true };
      });

    // we reverse the order so form children are already locked by the time
    // the form is locked
    const els = [{ el: formEl, loading: true, lock: false }]
      .concat(formEls)
      .reverse();
    return this.putRef(els, phxEvent, "submit", opts);
  }

  pushFormSubmit(formEl, targetCtx, phxEvent, submitter, opts, onReply) {
    const refGenerator = () =>
      this.disableForm(formEl, phxEvent, {
        ...opts,
        form: formEl,
        submitter: submitter,
      });
    const cid = this.targetComponentID(formEl, targetCtx);
    if (LiveUploader.hasUploadsInProgress(formEl)) {
      const [ref, _els] = refGenerator();
      const push = () =>
        this.pushFormSubmit(
          formEl,
          targetCtx,
          phxEvent,
          submitter,
          opts,
          onReply,
        );
      return this.scheduleSubmit(formEl, ref, opts, push);
    } else if (LiveUploader.inputsAwaitingPreflight(formEl).length > 0) {
      const [ref, els] = refGenerator();
      const proxyRefGen = () => [ref, els, opts];
      this.uploadFiles(formEl, phxEvent, targetCtx, ref, cid, (_uploads) => {
        // if we still having pending preflights it means we have invalid entries
        // and the phx-submit cannot be completed
        if (LiveUploader.inputsAwaitingPreflight(formEl).length > 0) {
          return this.undoRefs(ref, phxEvent);
        }
        const meta = this.extractMeta(formEl, {}, opts.value);
        const formData = serializeForm(formEl, { submitter });
        this.pushWithReply(proxyRefGen, "event", {
          type: "form",
          event: phxEvent,
          value: formData,
          meta: meta,
          cid: cid,
        })
          .then(({ resp }) => onReply(resp))
          .catch((error) => logError("Failed to push form submit", error));
      });
    } else if (
      !(
        formEl.hasAttribute(PHX_REF_SRC) &&
        formEl.classList.contains("phx-submit-loading")
      )
    ) {
      const meta = this.extractMeta(formEl, {}, opts.value);
      const formData = serializeForm(formEl, { submitter });
      this.pushWithReply(refGenerator, "event", {
        type: "form",
        event: phxEvent,
        value: formData,
        meta: meta,
        cid: cid,
      })
        .then(({ resp }) => onReply(resp))
        .catch((error) => logError("Failed to push form submit", error));
    }
  }

  uploadFiles(formEl, phxEvent, targetCtx, ref, cid, onComplete) {
    const joinCountAtUpload = this.joinCount;
    const inputEls = LiveUploader.activeFileInputs(formEl);
    let numFileInputsInProgress = inputEls.length;

    // get each file input
    inputEls.forEach((inputEl) => {
      const uploader = new LiveUploader(inputEl, this, () => {
        numFileInputsInProgress--;
        if (numFileInputsInProgress === 0) {
          onComplete();
        }
      });

      const entries = uploader
        .entries()
        .map((entry) => entry.toPreflightPayload());

      if (entries.length === 0) {
        numFileInputsInProgress--;
        return;
      }

      const payload = {
        ref: inputEl.getAttribute(PHX_UPLOAD_REF),
        entries: entries,
        cid: this.targetComponentID(inputEl.form, targetCtx),
      };

      this.log("upload", () => ["sending preflight request", payload]);

      this.pushWithReply(null, "allow_upload", payload)
        .then(({ resp }) => {
          this.log("upload", () => ["got preflight response", resp]);
          // the preflight will reject entries beyond the max entries
          // so we error and cancel entries on the client that are missing from the response
          uploader.entries().forEach((entry) => {
            if (resp.entries && !resp.entries[entry.ref]) {
              this.handleFailedEntryPreflight(
                entry.ref,
                "failed preflight",
                uploader,
              );
            }
          });
          // for auto uploads, we may have an empty entries response from the server
          // for form submits that contain invalid entries
          if (resp.error || Object.keys(resp.entries).length === 0) {
            this.undoRefs(ref, phxEvent);
            const errors = resp.error || [];
            errors.map(([entry_ref, reason]) => {
              this.handleFailedEntryPreflight(entry_ref, reason, uploader);
            });
          } else {
            const onError = (callback) => {
              this.channel.onError(() => {
                if (this.joinCount === joinCountAtUpload) {
                  callback();
                }
              });
            };
            uploader.initAdapterUpload(resp, onError, this.liveSocket);
          }
        })
        .catch((error) => logError("Failed to push upload", error));
    });
  }

  handleFailedEntryPreflight(uploadRef, reason, uploader) {
    if (uploader.isAutoUpload()) {
      // uploadRef may be top level upload config ref or entry ref
      const entry = uploader
        .entries()
        .find((entry) => entry.ref === uploadRef.toString());
      if (entry) {
        entry.cancel();
      }
    } else {
      uploader.entries().map((entry) => entry.cancel());
    }
    this.log("upload", () => [`error for entry ${uploadRef}`, reason]);
  }

  dispatchUploads(targetCtx, name, filesOrBlobs) {
    const targetElement = this.targetCtxElement(targetCtx) || this.el;
    const inputs = DOM.findUploadInputs(targetElement).filter(
      (el) => el.name === name,
    );
    if (inputs.length === 0) {
      logError(`no live file inputs found matching the name "${name}"`);
    } else if (inputs.length > 1) {
      logError(`duplicate live file inputs found matching the name "${name}"`);
    } else {
      DOM.dispatchEvent(inputs[0], PHX_TRACK_UPLOADS, {
        detail: { files: filesOrBlobs },
      });
    }
  }

<<<<<<< HEAD
  targetCtxElement(targetCtx){
    if(isCid(targetCtx)){
      let [target] = DOM.findComponentNodeList(this.id, targetCtx)
      return target
    } else if(targetCtx){
      return targetCtx
=======
  targetCtxElement(targetCtx) {
    if (isCid(targetCtx)) {
      const [target] = DOM.findComponentNodeList(this.el, targetCtx);
      return target;
    } else if (targetCtx) {
      return targetCtx;
>>>>>>> 03a61140
    } else {
      return null;
    }
  }

  pushFormRecovery(oldForm, newForm, templateDom, callback) {
    // we are only recovering forms inside the current view, therefore it is safe to
    // skip withinOwners here and always use this when referring to the view
    const phxChange = this.binding("change");
    const phxTarget = newForm.getAttribute(this.binding("target")) || newForm;
    const phxEvent =
      newForm.getAttribute(this.binding(PHX_AUTO_RECOVER)) ||
      newForm.getAttribute(this.binding("change"));
    const inputs = Array.from(oldForm.elements).filter(
      (el) => DOM.isFormInput(el) && el.name && !el.hasAttribute(phxChange),
    );
    if (inputs.length === 0) {
      return;
    }

    // we must clear tracked uploads before recovery as they no longer have valid refs
    inputs.forEach(
      (input) =>
        input.hasAttribute(PHX_UPLOAD_REF) && LiveUploader.clearFiles(input),
    );
    // pushInput assumes that there is a source element that initiated the change;
    // because this is not the case when we recover forms, we provide the first input we find
    const input = inputs.find((el) => el.type !== "hidden") || inputs[0];

    // in the case that there are multiple targets, we count the number of pending recovery events
    // and only call the callback once all events have been processed
    let pending = 0;
    // withinTargets(phxTarget, callback, dom, viewEl)
<<<<<<< HEAD
    this.withinTargets(phxTarget, (targetView, targetCtx) => {
      const cid = this.targetComponentID(newForm, targetCtx)
      pending++
      let e = new CustomEvent("phx:form-recovery", {detail: {sourceElement: oldForm}})
      JS.exec(e, "change", phxEvent, this, input, ["push", {
        _target: input.name,
        targetView,
        targetCtx,
        newCid: cid,
        callback: () => {
          pending--
          if(pending === 0){ callback() }
        }
      }])
    }, templateDom)
=======
    this.withinTargets(
      phxTarget,
      (targetView, targetCtx) => {
        const cid = this.targetComponentID(newForm, targetCtx);
        pending++;
        const e = new CustomEvent("phx:form-recovery", {
          detail: { sourceElement: oldForm },
        });
        JS.exec(e, "change", phxEvent, this, input, [
          "push",
          {
            _target: input.name,
            targetView,
            targetCtx,
            newCid: cid,
            callback: () => {
              pending--;
              if (pending === 0) {
                callback();
              }
            },
          },
        ]);
      },
      templateDom,
      templateDom,
    );
>>>>>>> 03a61140
  }

  pushLinkPatch(e, href, targetEl, callback) {
    const linkRef = this.liveSocket.setPendingLink(href);
    // only add loading states if event is trusted (it was triggered by user, such as click) and
    // it's not a forward/back navigation from popstate
    const loading = e.isTrusted && e.type !== "popstate";
    const refGen = targetEl
      ? () =>
          this.putRef(
            [{ el: targetEl, loading: loading, lock: true }],
            null,
            "click",
          )
      : null;
    const fallback = () => this.liveSocket.redirect(window.location.href);
    const url = href.startsWith("/")
      ? `${location.protocol}//${location.host}${href}`
      : href;

    this.pushWithReply(refGen, "live_patch", { url }).then(
      ({ resp }) => {
        this.liveSocket.requestDOMUpdate(() => {
          if (resp.link_redirect) {
            this.liveSocket.replaceMain(href, null, callback, linkRef);
          } else {
            if (this.liveSocket.commitPendingLink(linkRef)) {
              this.href = href;
            }
            this.applyPendingUpdates();
            callback && callback(linkRef);
          }
        });
      },
      ({ error: _error, timeout: _timeout }) => fallback(),
    );
  }

  getFormsForRecovery() {
    if (this.joinCount === 0) {
      return {};
    }

    const phxChange = this.binding("change");

    return DOM.all(this.el, `form[${phxChange}]`)
      .filter((form) => form.id)
      .filter((form) => form.elements.length > 0)
      .filter(
        (form) =>
          form.getAttribute(this.binding(PHX_AUTO_RECOVER)) !== "ignore",
      )
      .map((form) => form.cloneNode(true))
      .reduce((acc, form) => {
        acc[form.id] = form;
        return acc;
      }, {});
  }

<<<<<<< HEAD
  maybePushComponentsDestroyed(destroyedCIDs){
    let willDestroyCIDs = destroyedCIDs.filter(cid => {
      return DOM.findComponentNodeList(this.id, cid).length === 0
    })
=======
  maybePushComponentsDestroyed(destroyedCIDs) {
    const willDestroyCIDs = destroyedCIDs.filter((cid) => {
      return DOM.findComponentNodeList(this.el, cid).length === 0;
    });
>>>>>>> 03a61140

    if (willDestroyCIDs.length > 0) {
      // we must reset the render change tracking for cids that
      // could be added back from the server so we don't skip them
<<<<<<< HEAD
      willDestroyCIDs.forEach(cid => this.rendered.resetRender(cid))

      this.pushWithReply(null, "cids_will_destroy", {cids: willDestroyCIDs}).then(() => {
        // we must wait for pending transitions to complete before determining
        // if the cids were added back to the DOM in the meantime (#3139)
        this.liveSocket.requestDOMUpdate(() => {
          // See if any of the cids we wanted to destroy were added back,
          // if they were added back, we don't actually destroy them.
          let completelyDestroyCIDs = willDestroyCIDs.filter(cid => {
            return DOM.findComponentNodeList(this.id, cid).length === 0
          })

          if(completelyDestroyCIDs.length > 0){
            this.pushWithReply(null, "cids_destroyed", {cids: completelyDestroyCIDs}).then(({resp}) => {
              this.rendered.pruneCIDs(resp.cids)
            }).catch((error) => logError("Failed to push components destroyed", error))
          }
=======
      willDestroyCIDs.forEach((cid) => this.rendered.resetRender(cid));

      this.pushWithReply(null, "cids_will_destroy", { cids: willDestroyCIDs })
        .then(() => {
          // we must wait for pending transitions to complete before determining
          // if the cids were added back to the DOM in the meantime (#3139)
          this.liveSocket.requestDOMUpdate(() => {
            // See if any of the cids we wanted to destroy were added back,
            // if they were added back, we don't actually destroy them.
            const completelyDestroyCIDs = willDestroyCIDs.filter((cid) => {
              return DOM.findComponentNodeList(this.el, cid).length === 0;
            });

            if (completelyDestroyCIDs.length > 0) {
              this.pushWithReply(null, "cids_destroyed", {
                cids: completelyDestroyCIDs,
              })
                .then(({ resp }) => {
                  this.rendered.pruneCIDs(resp.cids);
                })
                .catch((error) =>
                  logError("Failed to push components destroyed", error),
                );
            }
          });
>>>>>>> 03a61140
        })
        .catch((error) =>
          logError("Failed to push components destroyed", error),
        );
    }
  }

<<<<<<< HEAD
  ownsElement(el){
    let parentViewEl = DOM.closestViewEl(el)
    return el.getAttribute(PHX_PARENT_ID) === this.id ||
=======
  ownsElement(el) {
    const parentViewEl = el.closest(PHX_VIEW_SELECTOR);
    return (
      el.getAttribute(PHX_PARENT_ID) === this.id ||
>>>>>>> 03a61140
      (parentViewEl && parentViewEl.id === this.id) ||
      (!parentViewEl && this.isDead)
    );
  }

  submitForm(form, targetCtx, phxEvent, submitter, opts = {}) {
    DOM.putPrivate(form, PHX_HAS_SUBMITTED, true);
    const inputs = Array.from(form.elements);
    inputs.forEach((input) => DOM.putPrivate(input, PHX_HAS_SUBMITTED, true));
    this.liveSocket.blurActiveElement(this);
    this.pushFormSubmit(form, targetCtx, phxEvent, submitter, opts, () => {
      this.liveSocket.restorePreviouslyActiveFocus();
    });
  }

<<<<<<< HEAD
  binding(kind){ return this.liveSocket.binding(kind) }

  // phx-portal
  pushPortalElement(id){ this.portalElementIds.push(id) }

  destroyPortalElements(){
    this.portalElementIds.forEach(id => {
      const el = document.getElementById(id)
      if(el){ el.remove()}
    })
=======
  binding(kind) {
    return this.liveSocket.binding(kind);
>>>>>>> 03a61140
  }
}<|MERGE_RESOLUTION|>--- conflicted
+++ resolved
@@ -201,16 +201,10 @@
         session: this.getSession(),
         static: this.getStatic(),
         flash: this.flash,
-<<<<<<< HEAD
-        sticky: this.el.hasAttribute(PHX_STICKY)
-      }
-    })
-    this.portalElementIds = []
-=======
         sticky: this.el.hasAttribute(PHX_STICKY),
       };
     });
->>>>>>> 03a61140
+    this.portalElementIds = [];
   }
 
   setHref(href) {
@@ -256,27 +250,13 @@
     return val === "" ? null : val;
   }
 
-<<<<<<< HEAD
-  destroy(callback = function (){ }){
-    this.destroyAllChildren()
-    this.destroyPortalElements()
-    this.destroyed = true
-    delete this.root.children[this.id]
-    if(this.parent){ delete this.root.children[this.parent.id][this.id] }
-    clearTimeout(this.loaderTimer)
-    let onFinished = () => {
-      callback()
-      for(let id in this.viewHooks){
-        this.destroyHook(this.viewHooks[id])
-      }
-=======
   destroy(callback = function () {}) {
     this.destroyAllChildren();
+    this.destroyPortalElements();
     this.destroyed = true;
     delete this.root.children[this.id];
     if (this.parent) {
       delete this.root.children[this.parent.id][this.id];
->>>>>>> 03a61140
     }
     clearTimeout(this.loaderTimer);
     const onFinished = () => {
@@ -352,11 +332,7 @@
   //  * a CID (Component ID), then we first search the component's element in the DOM
   //  * a selector, then we search the selector in the DOM and call the callback
   //    for each element found with the corresponding owner view
-<<<<<<< HEAD
-  withinTargets(phxTarget, callback, dom = document){
-=======
-  withinTargets(phxTarget, callback, dom = document, viewEl) {
->>>>>>> 03a61140
+  withinTargets(phxTarget, callback, dom = document) {
     // in the form recovery case we search in a template fragment instead of
     // the real dom, therefore we optionally pass dom and viewEl
 
@@ -366,17 +342,10 @@
       );
     }
 
-<<<<<<< HEAD
-    if(isCid(phxTarget)){
-      let targets = DOM.findComponentNodeList(this.id, phxTarget, dom)
-      if(targets.length === 0){
-        logError(`no component found matching phx-target of ${phxTarget}`)
-=======
     if (isCid(phxTarget)) {
-      const targets = DOM.findComponentNodeList(viewEl || this.el, phxTarget);
+      const targets = DOM.findComponentNodeList(this.id, phxTarget, dom);
       if (targets.length === 0) {
         logError(`no component found matching phx-target of ${phxTarget}`);
->>>>>>> 03a61140
       } else {
         callback(this, parseInt(phxTarget));
       }
@@ -510,32 +479,13 @@
   // by owner to ensure we aren't duplicating hooks across disconnect
   // and connected states. This also handles cases where hooks exist
   // in a root layout with a LV in the body
-<<<<<<< HEAD
-  execNewMounted(parent=document){
-    let phxViewportTop = this.binding(PHX_VIEWPORT_TOP)
-    let phxViewportBottom = this.binding(PHX_VIEWPORT_BOTTOM)
-    this.all(parent, `[${phxViewportTop}], [${phxViewportBottom}]`, hookEl => {
-      DOM.maintainPrivateHooks(hookEl, hookEl, phxViewportTop, phxViewportBottom)
-      this.maybeAddNewHook(hookEl)
-    })
-    this.all(parent, `[${this.binding(PHX_HOOK)}], [data-phx-${PHX_HOOK}]`, hookEl => {
-      this.maybeAddNewHook(hookEl)
-    })
-    this.all(parent, `[${this.binding(PHX_MOUNTED)}]`, el => {
-      this.maybeMounted(el)
-    })
-  }
-
-  all(parent, selector, callback){
-    DOM.all(parent, selector, el => {
-      if(this.ownsElement(el)){ callback(el) }
-    })
-=======
-  execNewMounted(parent = this.el) {
-    const phxViewportTop = this.binding(PHX_VIEWPORT_TOP);
-    const phxViewportBottom = this.binding(PHX_VIEWPORT_BOTTOM);
-    DOM.all(parent, `[${phxViewportTop}], [${phxViewportBottom}]`, (hookEl) => {
-      if (this.ownsElement(hookEl)) {
+  execNewMounted(parent = document) {
+    let phxViewportTop = this.binding(PHX_VIEWPORT_TOP);
+    let phxViewportBottom = this.binding(PHX_VIEWPORT_BOTTOM);
+    this.all(
+      parent,
+      `[${phxViewportTop}], [${phxViewportBottom}]`,
+      (hookEl) => {
         DOM.maintainPrivateHooks(
           hookEl,
           hookEl,
@@ -543,23 +493,26 @@
           phxViewportBottom,
         );
         this.maybeAddNewHook(hookEl);
-      }
-    });
-    DOM.all(
+      },
+    );
+    this.all(
       parent,
       `[${this.binding(PHX_HOOK)}], [data-phx-${PHX_HOOK}]`,
       (hookEl) => {
-        if (this.ownsElement(hookEl)) {
-          this.maybeAddNewHook(hookEl);
-        }
+        this.maybeAddNewHook(hookEl);
       },
     );
-    DOM.all(parent, `[${this.binding(PHX_MOUNTED)}]`, (el) => {
+    this.all(parent, `[${this.binding(PHX_MOUNTED)}]`, (el) => {
+      this.maybeMounted(el);
+    });
+  }
+
+  all(parent, selector, callback) {
+    DOM.all(parent, selector, (el) => {
       if (this.ownsElement(el)) {
-        this.maybeMounted(el);
-      }
-    });
->>>>>>> 03a61140
+        callback(el);
+      }
+    });
   }
 
   applyJoinPatch(live_patch, html, streams, events) {
@@ -699,13 +652,8 @@
     }
   }
 
-<<<<<<< HEAD
-  joinNewChildren(){
-    DOM.findPhxChildren(document, this.id).forEach(el => this.joinChild(el))
-=======
   joinNewChildren() {
-    DOM.findPhxChildren(this.el, this.id).forEach((el) => this.joinChild(el));
->>>>>>> 03a61140
+    DOM.findPhxChildren(document, this.id).forEach((el) => this.joinChild(el));
   }
 
   maybeRecoverForms(html, callback) {
@@ -856,16 +804,8 @@
     // Otherwise, patch entire LV container.
     if (this.rendered.isComponentOnlyDiff(diff)) {
       this.liveSocket.time("component patch complete", () => {
-<<<<<<< HEAD
-        let parentCids = DOM.findExistingParentCIDs(this.id, this.rendered.componentCIDs(diff))
-        parentCids.forEach(parentCID => {
-          if(this.componentPatch(this.rendered.getComponent(diff, parentCID), parentCID)){ phxChildrenAdded = true }
-        })
-      })
-    } else if(!isEmpty(diff)){
-=======
         const parentCids = DOM.findExistingParentCIDs(
-          this.el,
+          this.id,
           this.rendered.componentCIDs(diff),
         );
         parentCids.forEach((parentCID) => {
@@ -880,7 +820,6 @@
         });
       });
     } else if (!isEmpty(diff)) {
->>>>>>> 03a61140
       this.liveSocket.time("full patch complete", () => {
         const [html, streams] = this.renderContainer(diff, "update");
         const patch = new DOMPatch(this, this.el, this.id, html, streams, null);
@@ -1943,21 +1882,12 @@
     }
   }
 
-<<<<<<< HEAD
-  targetCtxElement(targetCtx){
-    if(isCid(targetCtx)){
-      let [target] = DOM.findComponentNodeList(this.id, targetCtx)
-      return target
-    } else if(targetCtx){
-      return targetCtx
-=======
   targetCtxElement(targetCtx) {
     if (isCid(targetCtx)) {
-      const [target] = DOM.findComponentNodeList(this.el, targetCtx);
+      const [target] = DOM.findComponentNodeList(this.id, targetCtx);
       return target;
     } else if (targetCtx) {
       return targetCtx;
->>>>>>> 03a61140
     } else {
       return null;
     }
@@ -1991,29 +1921,12 @@
     // and only call the callback once all events have been processed
     let pending = 0;
     // withinTargets(phxTarget, callback, dom, viewEl)
-<<<<<<< HEAD
-    this.withinTargets(phxTarget, (targetView, targetCtx) => {
-      const cid = this.targetComponentID(newForm, targetCtx)
-      pending++
-      let e = new CustomEvent("phx:form-recovery", {detail: {sourceElement: oldForm}})
-      JS.exec(e, "change", phxEvent, this, input, ["push", {
-        _target: input.name,
-        targetView,
-        targetCtx,
-        newCid: cid,
-        callback: () => {
-          pending--
-          if(pending === 0){ callback() }
-        }
-      }])
-    }, templateDom)
-=======
     this.withinTargets(
       phxTarget,
       (targetView, targetCtx) => {
         const cid = this.targetComponentID(newForm, targetCtx);
         pending++;
-        const e = new CustomEvent("phx:form-recovery", {
+        let e = new CustomEvent("phx:form-recovery", {
           detail: { sourceElement: oldForm },
         });
         JS.exec(e, "change", phxEvent, this, input, [
@@ -2033,9 +1946,7 @@
         ]);
       },
       templateDom,
-      templateDom,
     );
->>>>>>> 03a61140
   }
 
   pushLinkPatch(e, href, targetEl, callback) {
@@ -2095,40 +2006,14 @@
       }, {});
   }
 
-<<<<<<< HEAD
-  maybePushComponentsDestroyed(destroyedCIDs){
-    let willDestroyCIDs = destroyedCIDs.filter(cid => {
-      return DOM.findComponentNodeList(this.id, cid).length === 0
-    })
-=======
   maybePushComponentsDestroyed(destroyedCIDs) {
-    const willDestroyCIDs = destroyedCIDs.filter((cid) => {
+    let willDestroyCIDs = destroyedCIDs.filter((cid) => {
       return DOM.findComponentNodeList(this.el, cid).length === 0;
     });
->>>>>>> 03a61140
 
     if (willDestroyCIDs.length > 0) {
       // we must reset the render change tracking for cids that
       // could be added back from the server so we don't skip them
-<<<<<<< HEAD
-      willDestroyCIDs.forEach(cid => this.rendered.resetRender(cid))
-
-      this.pushWithReply(null, "cids_will_destroy", {cids: willDestroyCIDs}).then(() => {
-        // we must wait for pending transitions to complete before determining
-        // if the cids were added back to the DOM in the meantime (#3139)
-        this.liveSocket.requestDOMUpdate(() => {
-          // See if any of the cids we wanted to destroy were added back,
-          // if they were added back, we don't actually destroy them.
-          let completelyDestroyCIDs = willDestroyCIDs.filter(cid => {
-            return DOM.findComponentNodeList(this.id, cid).length === 0
-          })
-
-          if(completelyDestroyCIDs.length > 0){
-            this.pushWithReply(null, "cids_destroyed", {cids: completelyDestroyCIDs}).then(({resp}) => {
-              this.rendered.pruneCIDs(resp.cids)
-            }).catch((error) => logError("Failed to push components destroyed", error))
-          }
-=======
       willDestroyCIDs.forEach((cid) => this.rendered.resetRender(cid));
 
       this.pushWithReply(null, "cids_will_destroy", { cids: willDestroyCIDs })
@@ -2138,7 +2023,7 @@
           this.liveSocket.requestDOMUpdate(() => {
             // See if any of the cids we wanted to destroy were added back,
             // if they were added back, we don't actually destroy them.
-            const completelyDestroyCIDs = willDestroyCIDs.filter((cid) => {
+            let completelyDestroyCIDs = willDestroyCIDs.filter((cid) => {
               return DOM.findComponentNodeList(this.el, cid).length === 0;
             });
 
@@ -2154,7 +2039,6 @@
                 );
             }
           });
->>>>>>> 03a61140
         })
         .catch((error) =>
           logError("Failed to push components destroyed", error),
@@ -2162,16 +2046,10 @@
     }
   }
 
-<<<<<<< HEAD
-  ownsElement(el){
-    let parentViewEl = DOM.closestViewEl(el)
-    return el.getAttribute(PHX_PARENT_ID) === this.id ||
-=======
   ownsElement(el) {
-    const parentViewEl = el.closest(PHX_VIEW_SELECTOR);
+    let parentViewEl = el.closest(PHX_VIEW_SELECTOR);
     return (
       el.getAttribute(PHX_PARENT_ID) === this.id ||
->>>>>>> 03a61140
       (parentViewEl && parentViewEl.id === this.id) ||
       (!parentViewEl && this.isDead)
     );
@@ -2187,20 +2065,21 @@
     });
   }
 
-<<<<<<< HEAD
-  binding(kind){ return this.liveSocket.binding(kind) }
-
-  // phx-portal
-  pushPortalElement(id){ this.portalElementIds.push(id) }
-
-  destroyPortalElements(){
-    this.portalElementIds.forEach(id => {
-      const el = document.getElementById(id)
-      if(el){ el.remove()}
-    })
-=======
   binding(kind) {
     return this.liveSocket.binding(kind);
->>>>>>> 03a61140
+  }
+
+  // phx-portal
+  pushPortalElement(id) {
+    this.portalElementIds.push(id);
+  }
+
+  destroyPortalElements() {
+    this.portalElementIds.forEach((id) => {
+      const el = document.getElementById(id);
+      if (el) {
+        el.remove();
+      }
+    });
   }
 }