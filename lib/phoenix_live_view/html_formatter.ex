defmodule Phoenix.LiveView.HTMLFormatter do
  @moduledoc """
  Format HEEx templates from `.heex` files or `~H` sigils.

  This is a `mix format` [plugin](https://hexdocs.pm/mix/main/Mix.Tasks.Format.html#module-plugins).

  > Note: The HEEx HTML Formatter requires Elixir v1.13.4 or later.

  ## Setup

  Add it as plugin to your `.formatter.exs` file and make sure to put the`heex` extension in
  the `inputs` option.

  ```elixir
  [
    plugins: [Phoenix.LiveView.HTMLFormatter],
    inputs: ["*.{heex,ex,exs}", "priv/*/seeds.exs", "{config,lib,test}/**/*.{heex,ex,exs}"],
    # ...
  ]
  ```

  > ### For umbrella projects {: .info}
  >
  > In umbrella projects you must also change two files at the umbrella root,
  > add `:phoenix_live_view` to your `deps` in the `mix.exs` file
  > and add `plugins: [Phoenix.LiveView.HTMLFormatter]` in the `.formatter.exs` file.
  > This is because the formatter does not attempt to load the dependencies of all children applications.

  ## Options

  * `:line_length` - The Elixir formatter defaults to a maximum line length
    of 98 characters, which can be overwritten with the `:line_length` option
    in your `.formatter.exs` file.

  * `:heex_line_length` - change the line length only for the HEEx formatter.

    ```elixir
    [
      # ...omitted
      heex_line_length: 300
    ]
    ```

  ## Formatting

  This formatter tries to be as consistent as possible with the Elixir formatter.

  Given HTML like this:

  ```eex
    <section><h1>   <b><%= @user.name %></b></h1></section>
  ```

  It will be formatted as:

  ```eex
  <section>
    <h1><b><%= @user.name %></b></h1>
  </section>
  ```

  A block element will go to the next line, while inline elements will be kept in the current line
  as long as they fit within the configured line length.

  The following links list all block and inline elements.

  * https://developer.mozilla.org/en-US/docs/Web/HTML/Block-level_elements#elements
  * https://developer.mozilla.org/en-US/docs/Web/HTML/Inline_elements#list_of_inline_elements

  It will also keep inline elements in their own lines if you intentionally write them this way:

  ```eex
  <section>
    <h1>
      <b><%= @user.name %></b>
    </h1>
  </section>
  ```

  This formatter will place all attributes on their own lines when they do not all fit in the
  current line. Therefore this:

  ```eex
  <section id="user-section-id" class="sm:focus:block flex w-full p-3" phx-click="send-event">
    <p>Hi</p>
  </section>
  ```

  Will be formatted to:

  ```eex
  <section
    id="user-section-id"
    class="sm:focus:block flex w-full p-3"
    phx-click="send-event"
  >
    <p>Hi</p>
  </section>
  ```

  This formatter **does not** format Elixir expressions with `do...end`.
  The content within it will be formatted accordingly though. Therefore, the given
  input:

  ```eex
  <%= live_redirect(
         to: "/my/path",
    class: "my class"
  ) do %>
          My Link
  <% end %>
  ```

  Will be formatted to

  ```eex
  <%= live_redirect(
         to: "/my/path",
    class: "my class"
  ) do %>
    My Link
  <% end %>
  ```

  Note that only the text `My Link` has been formatted.

  ### Intentional new lines

  The formatter will keep intentional new lines. However, the formatter will
  always keep a maximum of one line break in case you have multiple ones:

  ```eex
  <p>
    text


    text
  </p>
  ```

  Will be formatted to:

  ```eex
  <p>
    text

    text
  </p>
  ```

  ### Inline elements

  We don't format inline elements when there is a text without whitespace before
  or after the element. Otherwise it would compromise what is rendered adding
  an extra whitespace.

  This is the list of inline elements:

  https://developer.mozilla.org/en-US/docs/Web/HTML/Inline_elements#list_of_inline_elements

  ### Special attributes

  In case you don't want part of your HTML to be automatically formatted. you
  can use `phx-no-format` attr so that the formatter will skip the element block.
  Note that this attribute will not be rendered.

  Therefore:

  ```eex
  <.textarea phx-no-format>My content</.textarea>
  ```

  Will be kept as is your code editor, but rendered as:

  ```html
  <textarea>My content</textarea>
  ```

  ### Inline comments <%# comment %>

  Inline comments `<%# comment %>` are deprecated and the formatter will discard them silently
  from templates. You must change them to the multi-line comment `<%!-- comment --%>` on
  Elixir v1.14+ or the regular line comment `<%= # comment %>`.
  """

  alias Phoenix.LiveView.HTMLAlgebra
  alias Phoenix.LiveView.HTMLTokenizer

  # Reference for all inline elements so that we can tell the formatter to not
  # force a line break. This list has been taken from here:
  #
  # https://developer.mozilla.org/en-US/docs/Web/HTML/Inline_elements#list_of_inline_elements
  @inline_elements ~w(a abbr acronym audio b bdi bdo big br button canvas cite
  code data datalist del dfn em embed i iframe img input ins kbd label map
  mark meter noscript object output picture progress q ruby s samp select slot
  small span strong sub sup svg template textarea time u tt var video wbr)

  # Default line length to be used in case nothing is specified in the `.formatter.exs` options.
  @default_line_length 98

  if Version.match?(System.version(), ">= 1.13.0") do
    @behaviour Mix.Tasks.Format
  end

  # TODO: Add it back after versions before Elixir 1.13 are no longer supported.
  # @impl Mix.Tasks.Format
  @doc false
  def features(_opts) do
    [sigils: [:H], extensions: [".heex"]]
  end

  # TODO: Add it back after versions before Elixir 1.13 are no longer supported.
  # @impl Mix.Tasks.Format
  @doc false
  def format(contents, opts) do
    line_length = opts[:heex_line_length] || opts[:line_length] || @default_line_length

    formatted =
      contents
      |> tokenize()
      |> to_tree([], [])
      |> HTMLAlgebra.build(opts)
      |> Inspect.Algebra.format(line_length)

    # If the opening delimiter is a single character, such as ~H"...",
    # do not add trailing newline.
    newline = if match?(<<_>>, opts[:opening_delimiter]), do: [], else: ?\n

    # TODO: Remove IO.iodata_to_binary/1 call on Elixir v1.14+
    IO.iodata_to_binary([formatted, newline])
  end

  # Tokenize contents using EEx.tokenize and Phoenix.Live.HTMLTokenizer respectively.
  #
  # The following content:
  #
  # "<section>\n  <p><%= user.name ></p>\n  <%= if true do %> <p>this</p><% else %><p>that</p><% end %>\n</section>\n"
  #
  # Will be tokenized as:
  #
  # [
  #   {:tag_open, "section", [], %{column: 1, line: 1}},
  #   {:text, "\n  ", %{column_end: 3, line_end: 2}},
  #   {:tag_open, "p", [], %{column: 3, line: 2}},
  #   {:eex_tag_render, "<%= user.name ></p>\n  <%= if true do %>", %{block?: true, column: 6, line: 1}},
  #   {:text, " ", %{column_end: 2, line_end: 1}},
  #   {:tag_open, "p", [], %{column: 2, line: 1}},
  #   {:text, "this", %{column_end: 12, line_end: 1}},
  #   {:tag_close, "p", %{column: 12, line: 1}},
  #   {:eex_tag, "<% else %>", %{block?: false, column: 35, line: 2}},
  #   {:tag_open, "p", [], %{column: 1, line: 1}},
  #   {:text, "that", %{column_end: 14, line_end: 1}},
  #   {:tag_close, "p", %{column: 14, line: 1}},
  #   {:eex_tag, "<% end %>", %{block?: false, column: 62, line: 2}},
  #   {:text, "\n", %{column_end: 1, line_end: 2}},
  #   {:tag_close, "section", %{column: 1, line: 2}}
  # ]
  #
  # EEx.tokenize/2 was introduced in Elixir 1.14.
  # TODO: Remove this when we no longer support earlier versions.
  @eex_expr [:start_expr, :expr, :end_expr, :middle_expr]
  if Code.ensure_loaded?(EEx) && function_exported?(EEx, :tokenize, 2) do
    defp tokenize(contents) do
      {:ok, eex_nodes} = EEx.tokenize(contents)
      {tokens, cont} = Enum.reduce(eex_nodes, {[], :text}, &do_tokenize/2)
      HTMLTokenizer.finalize(tokens, "nofile", cont)
    end

    defp do_tokenize({:text, text, _meta}, {tokens, cont}) do
      text
      |> List.to_string()
      |> HTMLTokenizer.tokenize("nofile", 0, [], tokens, cont)
    end

    defp do_tokenize({:comment, text, meta}, {tokens, cont}) do
      {[{:eex_comment, List.to_string(text), meta} | tokens], cont}
    end

    defp do_tokenize({type, opt, expr, %{column: column, line: line}}, {tokens, cont})
         when type in @eex_expr do
      meta = %{opt: opt, line: line, column: column}
      {[{:eex, type, expr |> List.to_string() |> String.trim(), meta} | tokens], cont}
    end
  else
    defp tokenize(contents) do
      {:ok, eex_nodes} = EEx.Tokenizer.tokenize(contents, 1, 0, %{indentation: 0, trim: false})
      {tokens, cont} = Enum.reduce(eex_nodes, {[], :text}, &do_tokenize/2)
      HTMLTokenizer.finalize(tokens, "nofile", cont)
    end

    defp do_tokenize({:text, _line, _column, text}, {tokens, cont}) do
      text
      |> List.to_string()
      |> HTMLTokenizer.tokenize("nofile", 0, [], tokens, cont)
    end

    defp do_tokenize({type, line, column, opt, expr}, {tokens, cont}) when type in @eex_expr do
      meta = %{opt: opt, line: line, column: column}
      {[{:eex, type, expr |> List.to_string() |> String.trim(), meta} | tokens], cont}
    end
  end

  defp do_tokenize(_node, acc) do
    acc
  end

  # Build an HTML Tree according to the tokens from the EEx and HTML tokenizers.
  #
  # This is a recursive algorithm that will build an HTML tree from a flat list of
  # tokens. For instance, given this input:
  #
  # [
  #   {:tag_open, "div", [], %{column: 1, line: 1}},
  #   {:tag_open, "h1", [], %{column: 6, line: 1}},
  #   {:text, "Hello", %{column_end: 15, line_end: 1}},
  #   {:tag_close, "h1", %{column: 15, line: 1}},
  #   {:tag_close, "div", %{column: 20, line: 1}},
  #   {:tag_open, "div", [], %{column: 1, line: 2}},
  #   {:tag_open, "h1", [], %{column: 6, line: 2}},
  #   {:text, "World", %{column_end: 15, line_end: 2}},
  #   {:tag_close, "h1", %{column: 15, line: 2}},
  #   {:tag_close, "div", %{column: 20, line: 2}}
  # ]
  #
  # The output will be:
  #
  # [
  #   {:tag_block, "div", [], [{:tag_block, "h1", [], [text: "Hello"]}]},
  #   {:tag_block, "div", [], [{:tag_block, "h1", [], [text: "World"]}]}
  # ]
  #
  # Note that a `tag_block` has been created so that its fourth argument is a list of
  # its nested content.
  #
  # ### How does this algorithm work?
  #
  # As this is a recursive algorithm, it starts with an empty buffer and an empty
  # stack. The buffer will be accumulated until it finds a `{:tag_open, ..., ...}`.
  #
  # As soon as the `tag_open` arrives, a new buffer will be started and we move
  # the previous buffer to the stack along with the `tag_open`:
  #
  #   ```
  #   defp build([{:tag_open, name, attrs, _meta} | tokens], buffer, stack) do
  #     build(tokens, [], [{name, attrs, buffer} | stack])
  #   end
  #   ```
  #
  # Then, we start to populate the buffer again until a `{:tag_close, ...} arrives:
  #
  #   ```
  #   defp build([{:tag_close, name, _meta} | tokens], buffer, [{name, attrs, upper_buffer} | stack]) do
  #     build(tokens, [{:tag_block, name, attrs, Enum.reverse(buffer)} | upper_buffer], stack)
  #   end
  #   ```
  #
  # In the snippet above, we build the `tag_block` with the accumulated buffer,
  # putting the buffer accumulated before the tag open (upper_buffer) on top.
  #
  # We apply the same logic for `eex` expressions but, instead of `tag_open` and
  # `tag_close`, eex expressions use `start_expr`, `middle_expr` and `end_expr`.
  # The only real difference is that also need to handle `middle_buffer`.
  #
  # So given this eex input:
  #
  # ```elixir
  # [
  #   {:eex, :start_expr, "if true do", %{column: 0, line: 0, opt: '='}},
  #   {:text, "\n  ", %{column_end: 3, line_end: 2}},
  #   {:eex, :expr, "\"Hello\"", %{column: 3, line: 1, opt: '='}},
  #   {:text, "\n", %{column_end: 1, line_end: 2}},
  #   {:eex, :middle_expr, "else", %{column: 1, line: 2, opt: []}},
  #   {:text, "\n  ", %{column_end: 3, line_end: 2}},
  #   {:eex, :expr, "\"World\"", %{column: 3, line: 3, opt: '='}},
  #   {:text, "\n", %{column_end: 1, line_end: 2}},
  #   {:eex, :end_expr, "end", %{column: 1, line: 4, opt: []}}
  # ]
  # ```
  #
  # The output will be:
  #
  # ```elixir
  # [
  #   {:eex_block, "if true do",
  #    [
  #      {[{:eex, "\"Hello\"", %{column: 3, line: 1, opt: '='}}], "else"},
  #      {[{:eex, "\"World\"", %{column: 3, line: 3, opt: '='}}], "end"}
  #    ]}
  # ]
  # ```
  defp to_tree([], buffer, []) do
    Enum.reverse(buffer)
  end

  defp to_tree([{:text, text, %{context: [:comment_start]}} | tokens], buffer, stack) do
    to_tree(tokens, [], [{:comment, text, buffer} | stack])
  end

  defp to_tree([{:text, text, %{context: [:comment_end]}} | tokens], buffer, [
         {:comment, start_text, upper_buffer} | stack
       ]) do
    buffer = Enum.reverse([{:text, String.trim_trailing(text), %{}} | buffer])

    text = {:text, String.trim_leading(start_text), %{}}
    to_tree(tokens, [{:html_comment, [text | buffer]} | upper_buffer], stack)
  end

  defp to_tree(
         [{:text, text, %{context: [:comment_start, :comment_end]}} | tokens],
         buffer,
         stack
       ) do
    to_tree(tokens, [{:comment, text} | buffer], stack)
  end

  defp to_tree([{:text, text, _meta} | tokens], buffer, stack) do
    buffer = may_set_preserve(buffer, text)

    if line_html_comment?(text) do
      to_tree(tokens, [{:comment, text} | buffer], stack)
    else
      meta = %{newlines: count_newlines_until_text(text, 0)}
      to_tree(tokens, [{:text, text, meta} | buffer], stack)
    end
  end

  defp to_tree([{:eex_comment, text, _meta} | tokens], buffer, stack) do
    to_tree(tokens, [{:eex_comment, text} | buffer], stack)
  end

  defp to_tree([{:tag_open, name, attrs, %{self_close: true}} | tokens], buffer, stack) do
    to_tree(tokens, [{:tag_self_close, name, attrs} | buffer], stack)
  end

  @void_tags ~w(area base br col hr img input link meta param command keygen source)
  defp to_tree([{:tag_open, name, attrs, _meta} | tokens], buffer, stack)
       when name in @void_tags do
    to_tree(tokens, [{:tag_self_close, name, attrs} | buffer], stack)
  end

  defp to_tree([{:tag_open, name, attrs, _meta} | tokens], buffer, stack) do
    to_tree(tokens, [], [{name, attrs, buffer} | stack])
  end

  defp to_tree([{:tag_close, name, _meta} | tokens], buffer, [{name, attrs, upper_buffer} | stack]) do
    mode =
      cond do
        preserve_format?(name, upper_buffer, attrs) ->
          :preserve

        name in @inline_elements ->
          :inline

        true ->
          :block
      end

    tag_block = {:tag_block, name, attrs, Enum.reverse(buffer), %{mode: mode}}

    to_tree(tokens, [tag_block | upper_buffer], stack)
  end

  # handle eex

  defp to_tree([{:eex, :start_expr, expr, _meta} | tokens], buffer, stack) do
    to_tree(tokens, [], [{:eex_block, expr, buffer} | stack])
  end

  defp to_tree([{:eex, :middle_expr, middle_expr, _meta} | tokens], buffer, [
         {:eex_block, expr, upper_buffer, middle_buffer} | stack
       ]) do
    middle_buffer = [{Enum.reverse(buffer), middle_expr} | middle_buffer]
    to_tree(tokens, [], [{:eex_block, expr, upper_buffer, middle_buffer} | stack])
  end

  defp to_tree([{:eex, :middle_expr, middle_expr, _meta} | tokens], buffer, [
         {:eex_block, expr, upper_buffer} | stack
       ]) do
    middle_buffer = [{Enum.reverse(buffer), middle_expr}]
    to_tree(tokens, [], [{:eex_block, expr, upper_buffer, middle_buffer} | stack])
  end

  defp to_tree([{:eex, :end_expr, end_expr, _meta} | tokens], buffer, [
         {:eex_block, expr, upper_buffer, middle_buffer} | stack
       ]) do
    block = Enum.reverse([{Enum.reverse(buffer), end_expr} | middle_buffer])
    to_tree(tokens, [{:eex_block, expr, block} | upper_buffer], stack)
  end

  defp to_tree([{:eex, :end_expr, end_expr, _meta} | tokens], buffer, [
         {:eex_block, expr, upper_buffer} | stack
       ]) do
    block = [{Enum.reverse(buffer), end_expr}]
    to_tree(tokens, [{:eex_block, expr, block} | upper_buffer], stack)
  end

  defp to_tree([{:eex, _type, expr, meta} | tokens], buffer, stack) do
    to_tree(tokens, [{:eex, expr, meta} | buffer], stack)
  end

  # -- HELPERS

  defp count_newlines_until_text(<<char, rest::binary>>, counter) when char in '\s\t\r',
    do: count_newlines_until_text(rest, counter)

  defp count_newlines_until_text(<<?\n, rest::binary>>, counter),
    do: count_newlines_until_text(rest, counter + 1)

  defp count_newlines_until_text(_, counter),
    do: counter

  # We just want to handle as :comment when the whole line is a HTML comment.
  #
  #   <!-- Modal content -->
  #   <%= render_slot(@inner_block) %>
  #
  # Thefore the case above will stay as is. Otherwise it would put them in the
  # same line.
  defp line_html_comment?(text) do
    trimmed_text = String.trim(text)
    String.starts_with?(trimmed_text, "<!--") and String.ends_with?(trimmed_text, "-->")
  end

  # We want to preserve the format:
  #
  # * In case the head is a text that doesn't end with whitespace.
  # * In case the head is eex.
  # * In case it contains special attrs such as contenteditable or phx-no-format.
  defp preserve_format?(name, upper_buffer, attrs) do
    name in ["pre", "textarea"] or
      (name in @inline_elements and head_may_not_have_whitespace?(upper_buffer)) or
      contains_special_attrs?(attrs)
  end

  defp head_may_not_have_whitespace?([{:text, text, _meta} | _]),
    do: if(String.trim_leading(text) == "", do: false, else: !(:binary.last(text) in '\s\t'))

  defp head_may_not_have_whitespace?([{:eex, _, _} | _]), do: true
  defp head_may_not_have_whitespace?(_), do: false

  # In case the given tag is inline and the there is no white spaces in the next
  # text, we want to set mode as preserve. So this tag will not be formatted.
  defp may_set_preserve([{:tag_block, name, attrs, block, meta} | list], text)
       when name in @inline_elements do
<<<<<<< HEAD
    mode = if :binary.first(text) not in '\s\t', do: :preserve, else: meta.mode
=======
    mode =
      if String.trim_leading(text) != "" and :binary.first(text) not in '\s\t\n\r' do
        :preserve
      else
        meta.mode
      end

>>>>>>> 081056a3
    [{:tag_block, name, attrs, block, %{mode: mode}} | list]
  end

  defp may_set_preserve(buffer, _text), do: buffer

  defp contains_special_attrs?(attrs) do
    Enum.any?(attrs, fn
<<<<<<< HEAD
      {"contenteditable", {:string, "false", _meta}, _} -> false
      {"contenteditable", _v, _} -> true
=======
      {"contenteditable", {:string, "false", _meta}} -> false
      {"contenteditable", _v} -> true
      {"phx-no-format", _v} -> true
>>>>>>> 081056a3
      _ -> false
    end)
  end
end<|MERGE_RESOLUTION|>--- conflicted
+++ resolved
@@ -542,9 +542,6 @@
   # text, we want to set mode as preserve. So this tag will not be formatted.
   defp may_set_preserve([{:tag_block, name, attrs, block, meta} | list], text)
        when name in @inline_elements do
-<<<<<<< HEAD
-    mode = if :binary.first(text) not in '\s\t', do: :preserve, else: meta.mode
-=======
     mode =
       if String.trim_leading(text) != "" and :binary.first(text) not in '\s\t\n\r' do
         :preserve
@@ -552,7 +549,6 @@
         meta.mode
       end
 
->>>>>>> 081056a3
     [{:tag_block, name, attrs, block, %{mode: mode}} | list]
   end
 
@@ -560,14 +556,9 @@
 
   defp contains_special_attrs?(attrs) do
     Enum.any?(attrs, fn
-<<<<<<< HEAD
       {"contenteditable", {:string, "false", _meta}, _} -> false
       {"contenteditable", _v, _} -> true
-=======
-      {"contenteditable", {:string, "false", _meta}} -> false
-      {"contenteditable", _v} -> true
-      {"phx-no-format", _v} -> true
->>>>>>> 081056a3
+      {"phx-no-format", _v, _} -> true
       _ -> false
     end)
   end
