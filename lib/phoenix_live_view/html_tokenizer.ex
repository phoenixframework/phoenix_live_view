defmodule Phoenix.LiveView.HTMLTokenizer do
  @moduledoc false
  @space_chars '\s\t\f'
  @quote_chars '"\''
  @stop_chars '>/=\r\n' ++ @quote_chars ++ @space_chars

  defmodule ParseError do
    @moduledoc false
    defexception [:file, :line, :column, :description]

    @impl true
    def message(exception) do
      location =
        exception.file
        |> Path.relative_to_cwd()
        |> format_file_line_column(exception.line, exception.column)

      "#{location} #{exception.description}"
    end

    # Use Exception.format_file_line_column/4 instead when support
    # for Elixir < v1.11 is removed.
    def format_file_line_column(file, line, column, suffix \\ "") do
      cond do
        is_nil(file) -> ""
        is_nil(line) or line == 0 -> "#{file}:#{suffix}"
        is_nil(column) or column == 0 -> "#{file}:#{line}:#{suffix}"
        true -> "#{file}:#{line}:#{column}:#{suffix}"
      end
    end
  end

<<<<<<< HEAD
  def finalize(tokens) do
    tokens
    |> strip_text_token_fully()
    |> Enum.reverse()
    |> strip_text_token_fully()
  end

  def tokenize(text, file, indentation, meta, tokens) do
=======
  def tokenize(text, file, indentation, meta, tokens, cont) do
>>>>>>> d6ddd9d1
    line = Keyword.get(meta, :line, 1)
    column = Keyword.get(meta, :column, 1)
    state = %{file: file, column_offset: indentation + 1, braces: []}

    case cont do
      :text -> handle_text(text, line, column, [], tokens, state)
      :script -> handle_script(text, line, column, [], tokens, state)
    end
  end

  ## handle_text

  defp handle_text("\r\n" <> rest, line, _column, buffer, acc, state) do
    handle_text(rest, line + 1, state.column_offset, ["\r\n" | buffer], acc, state)
  end

  defp handle_text("\n" <> rest, line, _column, buffer, acc, state) do
    handle_text(rest, line + 1, state.column_offset, ["\n" | buffer], acc, state)
  end

  defp handle_text("<!doctype" <> rest, line, column, buffer, acc, state) do
    handle_doctype(rest, line, column + 9, ["<!doctype" | buffer], acc, state)
  end

  defp handle_text("<!DOCTYPE" <> rest, line, column, buffer, acc, state) do
    handle_doctype(rest, line, column + 9, ["<!DOCTYPE" | buffer], acc, state)
  end

  defp handle_text("<!--" <> rest, line, column, buffer, acc, state) do
    case handle_comment(rest, line, column + 4, ["<!--" | buffer], state) do
      {:ok, new_rest, new_live, new_column, new_buffer} ->
        handle_text(new_rest, new_live, new_column, new_buffer, acc, state)

      {:error, message} ->
        raise ParseError, file: state.file, line: line, column: column, description: message
    end
  end

  defp handle_text("</" <> rest, line, column, buffer, acc, state) do
    handle_tag_close(rest, line, column + 2, text_to_acc(buffer, acc, line, column), state)
  end

  defp handle_text("<" <> rest, line, column, buffer, acc, state) do
    handle_tag_open(rest, line, column + 1, text_to_acc(buffer, acc, line, column), state)
  end

  defp handle_text(<<c::utf8, rest::binary>>, line, column, buffer, acc, state) do
    handle_text(rest, line, column + 1, [char_or_bin(c) | buffer], acc, state)
  end

  defp handle_text(<<>>, line, column, buffer, acc, _state) do
    ok(text_to_acc(buffer, acc, line, column), :text)
  end

  ## handle_doctype

  defp handle_doctype(<<?>, rest::binary>>, line, column, buffer, acc, state) do
    handle_text(rest, line, column + 1, [?> | buffer], acc, state)
  end

  defp handle_doctype("\r\n" <> rest, line, _column, buffer, acc, state) do
    handle_doctype(rest, line + 1, state.column_offset, ["\r\n" | buffer], acc, state)
  end

  defp handle_doctype("\n" <> rest, line, _column, buffer, acc, state) do
    handle_doctype(rest, line + 1, state.column_offset, ["\n" | buffer], acc, state)
  end

  defp handle_doctype(<<c::utf8, rest::binary>>, line, column, buffer, acc, state) do
    handle_doctype(rest, line, column + 1, [char_or_bin(c) | buffer], acc, state)
  end

  ## handle_script

  defp handle_script("</script>" <> rest, line, column, buffer, acc, state) do
    acc = [
      {:tag_close, "script", %{line: line, column: column}}
      | text_to_acc(buffer, acc, line, column)
    ]

    handle_text(rest, line, column + 9, [], acc, state)
  end

  defp handle_script("\r\n" <> rest, line, _column, buffer, acc, state) do
    handle_script(rest, line + 1, state.column_offset, ["\r\n" | buffer], acc, state)
  end

  defp handle_script("\n" <> rest, line, _column, buffer, acc, state) do
    handle_script(rest, line + 1, state.column_offset, ["\n" | buffer], acc, state)
  end

  defp handle_script(<<c::utf8, rest::binary>>, line, column, buffer, acc, state) do
    handle_script(rest, line, column + 1, [char_or_bin(c) | buffer], acc, state)
  end

  defp handle_script(<<>>, line, column, buffer, acc, _state) do
    ok(text_to_acc(buffer, acc, line, column), :script)
  end

  ## handle_comment

  defp handle_comment("\r\n" <> rest, line, _column, buffer, state) do
    handle_comment(rest, line + 1, state.column_offset, ["\r\n" | buffer], state)
  end

  defp handle_comment("\n" <> rest, line, _column, buffer, state) do
    handle_comment(rest, line + 1, state.column_offset, ["\n" | buffer], state)
  end

  defp handle_comment("-->" <> rest, line, column, buffer, _state) do
    {:ok, rest, line, column + 3, ["-->" | buffer]}
  end

  defp handle_comment(<<c::utf8, rest::binary>>, line, column, buffer, state) do
    handle_comment(rest, line, column + 1, [char_or_bin(c) | buffer], state)
  end

  defp handle_comment(<<>>, line, column, _buffer, state) do
    message = "expected closing `-->` for comment"
    raise ParseError, file: state.file, line: line, column: column, description: message
  end

  ## handle_tag_open

  defp handle_tag_open(text, line, column, acc, state) do
    case handle_tag_name(text, column, []) do
      {:ok, name, new_column, rest} ->
        acc = if strip_tag?(name), do: strip_text_token_partially(acc), else: acc
        acc = [{:tag_open, name, [], %{line: line, column: column - 1}} | acc]
        handle_maybe_tag_open_end(rest, line, new_column, acc, state)

      {:error, message} ->
        raise ParseError, file: state.file, line: line, column: column, description: message
    end
  end

  ## handle_tag_close

  defp handle_tag_close(text, line, column, acc, state) do
    case handle_tag_name(text, column, []) do
      {:ok, name, new_column, ">" <> rest} ->
        acc = [{:tag_close, name, %{line: line, column: column - 2}} | acc]
        rest = if strip_tag?(name), do: String.trim_leading(rest), else: rest
        handle_text(rest, line, new_column + 1, [], acc, state)

      {:ok, _, new_column, _} ->
        message = "expected closing `>`"
        raise ParseError, file: state.file, line: line, column: new_column, description: message

      {:error, message} ->
        raise ParseError, file: state.file, line: line, column: column, description: message
    end
  end

  ## handle_tag_name

  defp handle_tag_name(<<c::utf8, _rest::binary>> = text, column, buffer)
       when c in @stop_chars do
    done_tag_name(text, column, buffer)
  end

  defp handle_tag_name(<<c::utf8, rest::binary>>, column, buffer) do
    handle_tag_name(rest, column + 1, [char_or_bin(c) | buffer])
  end

  defp handle_tag_name(<<>>, column, buffer) do
    done_tag_name(<<>>, column, buffer)
  end

  defp done_tag_name(_text, _column, []) do
    {:error, "expected tag name"}
  end

  defp done_tag_name(text, column, buffer) do
    {:ok, buffer_to_string(buffer), column, text}
  end

  ## handle_maybe_tag_open_end

  defp handle_maybe_tag_open_end("\r\n" <> rest, line, _column, acc, state) do
    handle_maybe_tag_open_end(rest, line + 1, state.column_offset, acc, state)
  end

  defp handle_maybe_tag_open_end("\n" <> rest, line, _column, acc, state) do
    handle_maybe_tag_open_end(rest, line + 1, state.column_offset, acc, state)
  end

  defp handle_maybe_tag_open_end(<<c::utf8, rest::binary>>, line, column, acc, state)
       when c in @space_chars do
    handle_maybe_tag_open_end(rest, line, column + 1, acc, state)
  end

  defp handle_maybe_tag_open_end("/>" <> rest, line, column, acc, state) do
    acc = reverse_attrs(acc)
    handle_text(rest, line, column + 2, [], put_self_close(acc), state)
  end

  defp handle_maybe_tag_open_end(">" <> rest, line, column, acc, state) do
    case reverse_attrs(acc) do
      [{:tag_open, "script", _, _} | _] = acc ->
        handle_script(rest, line, column + 1, [], acc, state)

      acc ->
        handle_text(rest, line, column + 1, [], acc, state)
    end
  end

  defp handle_maybe_tag_open_end("{" <> rest, line, column, acc, state) do
    handle_root_attribute(rest, line, column + 1, acc, state)
  end

  defp handle_maybe_tag_open_end(<<>>, line, column, _acc, state) do
    message = ~S"""
    expected closing `>` or `/>`

    Make sure the tag is properly closed. This may happen if there
    is an EEx interpolation inside a tag, which is not supported.
    For instance, instead of

        <div id="<%= @id %>">Content</div>

    do

        <div id={@id}>Content</div>

    If @id is nil or false, then no attribute is sent at all.

    Inside {...} you can place any Elixir expression. If you want
    to interpolate in the middle of an attribute value, instead of

        <a class="foo bar <%= @class %>">Text</a>

    you can pass an Elixir string with interpolation:

        <a class={"foo bar #{@class}"}>Text</a>
    """

    raise ParseError, file: state.file, line: line, column: column, description: message
  end

  defp handle_maybe_tag_open_end(text, line, column, acc, state) do
    handle_attribute(text, line, column, acc, state)
  end

  ## handle_attribute

  defp handle_attribute(text, line, column, acc, state) do
    case handle_attr_name(text, column, []) do
      {:ok, name, new_column, rest} ->
        acc = put_attr(acc, name)
        handle_maybe_attr_value(rest, line, new_column, acc, state)

      {:error, message, column} ->
        raise ParseError, file: state.file, line: line, column: column, description: message
    end
  end

  ## handle_root_attribute

  defp handle_root_attribute(text, line, column, acc, state) do
    case handle_interpolation(text, line, column, [], state) do
      {:ok, value, new_line, new_column, rest, state} ->
        acc = put_attr(acc, :root, {:expr, value, %{line: line, column: column}})
        handle_maybe_tag_open_end(rest, new_line, new_column, acc, state)

      {:error, message, line, column} ->
        raise ParseError, file: state.file, line: line, column: column, description: message
    end
  end

  ## handle_attr_name

  defp handle_attr_name(<<c::utf8, _rest::binary>>, column, _buffer)
       when c in @quote_chars do
    {:error, "invalid character in attribute name: #{<<c>>}", column}
  end

  defp handle_attr_name(<<c::utf8, _rest::binary>>, column, [])
       when c in @stop_chars do
    {:error, "expected attribute name", column}
  end

  defp handle_attr_name(<<c::utf8, _rest::binary>> = text, column, buffer)
       when c in @stop_chars do
    {:ok, buffer_to_string(buffer), column, text}
  end

  defp handle_attr_name(<<c::utf8, rest::binary>>, column, buffer) do
    handle_attr_name(rest, column + 1, [char_or_bin(c) | buffer])
  end

  ## handle_maybe_attr_value

  defp handle_maybe_attr_value("\r\n" <> rest, line, _column, acc, state) do
    handle_maybe_attr_value(rest, line + 1, state.column_offset, acc, state)
  end

  defp handle_maybe_attr_value("\n" <> rest, line, _column, acc, state) do
    handle_maybe_attr_value(rest, line + 1, state.column_offset, acc, state)
  end

  defp handle_maybe_attr_value(<<c::utf8, rest::binary>>, line, column, acc, state)
       when c in @space_chars do
    handle_maybe_attr_value(rest, line, column + 1, acc, state)
  end

  defp handle_maybe_attr_value("=" <> rest, line, column, acc, state) do
    handle_attr_value_begin(rest, line, column + 1, acc, state)
  end

  defp handle_maybe_attr_value(text, line, column, acc, state) do
    handle_maybe_tag_open_end(text, line, column, acc, state)
  end

  ## handle_attr_value_begin

  defp handle_attr_value_begin("\r\n" <> rest, line, _column, acc, state) do
    handle_attr_value_begin(rest, line + 1, state.column_offset, acc, state)
  end

  defp handle_attr_value_begin("\n" <> rest, line, _column, acc, state) do
    handle_attr_value_begin(rest, line + 1, state.column_offset, acc, state)
  end

  defp handle_attr_value_begin(<<c::utf8, rest::binary>>, line, column, acc, state)
       when c in @space_chars do
    handle_attr_value_begin(rest, line, column + 1, acc, state)
  end

  defp handle_attr_value_begin("\"" <> rest, line, column, acc, state) do
    handle_attr_value_quote(rest, ?", line, column + 1, [], acc, state)
  end

  defp handle_attr_value_begin("'" <> rest, line, column, acc, state) do
    handle_attr_value_quote(rest, ?', line, column + 1, [], acc, state)
  end

  defp handle_attr_value_begin("{" <> rest, line, column, acc, state) do
    handle_attr_value_as_expr(rest, line, column + 1, acc, state)
  end

  defp handle_attr_value_begin(_text, line, column, _acc, state) do
    message =
      "invalid attribute value after `=`. Expected either a value between quotes " <>
        "(such as \"value\" or \'value\') or an Elixir expression between curly brackets (such as `{expr}`)"

    raise ParseError, file: state.file, line: line, column: column, description: message
  end

  ## handle_attr_value_quote

  defp handle_attr_value_quote("\r\n" <> rest, delim, line, _column, buffer, acc, state) do
    column = state.column_offset
    handle_attr_value_quote(rest, delim, line + 1, column, ["\r\n" | buffer], acc, state)
  end

  defp handle_attr_value_quote("\n" <> rest, delim, line, _column, buffer, acc, state) do
    column = state.column_offset
    handle_attr_value_quote(rest, delim, line + 1, column, ["\n" | buffer], acc, state)
  end

  defp handle_attr_value_quote(<<delim, rest::binary>>, delim, line, column, buffer, acc, state) do
    value = buffer_to_string(buffer)
    acc = put_attr_value(acc, {:string, value, %{delimiter: delim}})
    handle_maybe_tag_open_end(rest, line, column + 1, acc, state)
  end

  defp handle_attr_value_quote(<<c::utf8, rest::binary>>, delim, line, column, buffer, acc, state) do
    handle_attr_value_quote(rest, delim, line, column + 1, [char_or_bin(c) | buffer], acc, state)
  end

  defp handle_attr_value_quote(<<>>, delim, line, column, _buffer, _acc, state) do
    message = """
    expected closing `#{<<delim>>}` for attribute value

    Make sure the attribute is properly closed. This may also happen if
    there is an EEx interpolation inside a tag, which is not supported.
    Instead of

        <div <%= @some_attributes %>>
        </div>

    do

        <div {@some_attributes}>
        </div>

    Where @some_attributes must be a keyword list or a map.
    """

    raise ParseError, file: state.file, line: line, column: column, description: message
  end

  ## handle_attr_value_as_expr

  defp handle_attr_value_as_expr(text, line, column, acc, %{braces: []} = state) do
    case handle_interpolation(text, line, column, [], state) do
      {:ok, value, new_line, new_column, rest, state} ->
        acc = put_attr_value(acc, {:expr, value, %{line: line, column: column}})
        handle_maybe_tag_open_end(rest, new_line, new_column, acc, state)

      {:error, message, line, column} ->
        raise ParseError, file: state.file, line: line, column: column, description: message
    end
  end

  ## handle_interpolation

  defp handle_interpolation("\r\n" <> rest, line, _column, buffer, state) do
    handle_interpolation(rest, line + 1, state.column_offset, ["\r\n" | buffer], state)
  end

  defp handle_interpolation("\n" <> rest, line, _column, buffer, state) do
    handle_interpolation(rest, line + 1, state.column_offset, ["\n" | buffer], state)
  end

  defp handle_interpolation("}" <> rest, line, column, buffer, %{braces: []} = state) do
    value = buffer_to_string(buffer)
    {:ok, value, line, column + 1, rest, state}
  end

  defp handle_interpolation(~S(\}) <> rest, line, column, buffer, state) do
    handle_interpolation(rest, line, column + 2, [~S(\}) | buffer], state)
  end

  defp handle_interpolation(~S(\{) <> rest, line, column, buffer, state) do
    handle_interpolation(rest, line, column + 2, [~S(\{) | buffer], state)
  end

  defp handle_interpolation("}" <> rest, line, column, buffer, state) do
    {_pos, state} = pop_brace(state)
    handle_interpolation(rest, line, column + 1, ["}" | buffer], state)
  end

  defp handle_interpolation("{" <> rest, line, column, buffer, state) do
    state = push_brace(state, {line, column})
    handle_interpolation(rest, line, column + 1, ["{" | buffer], state)
  end

  defp handle_interpolation(<<c::utf8, rest::binary>>, line, column, buffer, state) do
    handle_interpolation(rest, line, column + 1, [char_or_bin(c) | buffer], state)
  end

  defp handle_interpolation(<<>>, line, column, _buffer, _state) do
    {:error, "expected closing `}` for expression", line, column}
  end

  ## helpers

  @compile {:inline, ok: 2, char_or_bin: 1}
  defp ok(acc, cont), do: {acc, cont}

  defp char_or_bin(c) when c <= 127, do: c
  defp char_or_bin(c), do: <<c::utf8>>

  defp buffer_to_string(buffer) do
    IO.iodata_to_binary(Enum.reverse(buffer))
  end

  defp text_to_acc([], acc, _line, _column),
    do: acc

  defp text_to_acc(buffer, acc, line, column),
    do: [{:text, buffer_to_string(buffer), %{line_end: line, column_end: column}} | acc]

  defp put_attr([{:tag_open, name, attrs, meta} | acc], attr, value \\ nil) do
    attrs = [{attr, value} | attrs]
    [{:tag_open, name, attrs, meta} | acc]
  end

  defp put_attr_value([{:tag_open, name, [{attr, _value} | attrs], meta} | acc], value) do
    attrs = [{attr, value} | attrs]
    [{:tag_open, name, attrs, meta} | acc]
  end

  defp reverse_attrs([{:tag_open, name, attrs, meta} | acc]) do
    attrs = Enum.reverse(attrs)
    [{:tag_open, name, attrs, meta} | acc]
  end

  defp put_self_close([{:tag_open, name, attrs, meta} | acc]) do
    meta = Map.put(meta, :self_close, true)
    [{:tag_open, name, attrs, meta} | acc]
  end

  defp push_brace(state, pos) do
    %{state | braces: [pos | state.braces]}
  end

  defp pop_brace(%{braces: [pos | braces]} = state) do
    {pos, %{state | braces: braces}}
  end

  # Strip space before slots
  defp strip_tag?(":" <> _), do: true
  defp strip_tag?(_), do: false

  defp strip_text_token_fully(tokens) do
    with [{:text, text, _} | rest] <- tokens,
         "" <- String.trim_leading(text) do
      strip_text_token_fully(rest)
    else
      _ -> tokens
    end
  end

  defp strip_text_token_partially(tokens) do
    with [{:text, text, meta} | rest] <- tokens do
      case String.trim_leading(text) do
        "" -> strip_text_token_partially(rest)
        text -> [{:text, text, meta} | rest]
      end
    else
      _ -> tokens
    end
  end
end<|MERGE_RESOLUTION|>--- conflicted
+++ resolved
@@ -30,7 +30,6 @@
     end
   end
 
-<<<<<<< HEAD
   def finalize(tokens) do
     tokens
     |> strip_text_token_fully()
@@ -38,10 +37,7 @@
     |> strip_text_token_fully()
   end
 
-  def tokenize(text, file, indentation, meta, tokens) do
-=======
   def tokenize(text, file, indentation, meta, tokens, cont) do
->>>>>>> d6ddd9d1
     line = Keyword.get(meta, :line, 1)
     column = Keyword.get(meta, :column, 1)
     state = %{file: file, column_offset: indentation + 1, braces: []}
