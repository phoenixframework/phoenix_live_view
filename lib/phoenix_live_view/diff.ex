--- conflicted
+++ resolved
@@ -154,15 +154,9 @@
     render(socket, rendered, new_fingerprints(), new_components(uuids), deferred_root_check?)
   end
 
-<<<<<<< HEAD
-  def render(socket, %Rendered{} = rendered, prints, components) do
+  def render(socket, %Rendered{} = rendered, prints, components, deferred_root_check?) do
     {diff, prints, pending, components, template} =
       traverse(rendered, prints, %{}, components, {%{}, %{}}, true)
-=======
-  def render(socket, %Rendered{} = rendered, prints, components, deferred_root_check?) do
-    {diff, prints, pending, components, nil} =
-      traverse(rendered, prints, %{}, components, nil, true)
->>>>>>> cd84f8f0
 
     if deferred_root_check?, do: deferred_root_check!(diff)
 
