defmodule Phoenix.LiveView.JS do
  @moduledoc ~S'''
  Provides commands for executing JavaScript utility operations on the client.

  JS commands support a variety of utility operations for common client-side
  needs, such as adding or removing CSS classes, setting or removing tag attributes,
  showing or hiding content, and transitioning in and out with animations.
  While these operations can be accomplished via client-side hooks,
  JS commands are DOM-patch aware, so operations applied
  by the JS APIs will stick to elements across patches from the server.

  In addition to purely client-side utilities, the JS commands include a
  rich `push` API, for extending the default `phx-` binding pushes with
  options to customize targets, loading states, and additional payload values.

  ## Client Utility Commands

  The following utilities are included:

    * `add_class` - Add classes to elements, with optional transitions
    * `remove_class` - Remove classes from elements, with optional transitions
    * `set_attribute` - Set an attribute on elements
    * `remove_attribute` - Remove an attribute from elements
    * `toggle_attribute` - Toggles an attribute from elements
    * `show` - Show elements, with optional transitions
    * `hide` - Hide elements, with optional transitions
    * `toggle` - Shows or hides elements based on visibility, with optional transitions
    * `transition` - Apply a temporary transition to elements for animations
    * `dispatch` - Dispatch a DOM event to elements

  For example, the following modal component can be shown or hidden on the
  client without a trip to the server:

      alias Phoenix.LiveView.JS

      def hide_modal(js \\ %JS{}) do
        js
        |> JS.hide(transition: "fade-out", to: "#modal")
        |> JS.hide(transition: "fade-out-scale", to: "#modal-content")
      end

      def modal(assigns) do
        ~H"""
        <div id="modal" class="phx-modal" phx-remove={hide_modal()}>
          <div
            id="modal-content"
            class="phx-modal-content"
            phx-click-away={hide_modal()}
            phx-window-keydown={hide_modal()}
            phx-key="escape"
          >
            <button class="phx-modal-close" phx-click={hide_modal()}>✖</button>
            <p><%= @text %></p>
          </div>
        </div>
        """
      end

  ## Enhanced push events

  The `push/1` command allows you to extend the built-in pushed event handling
  when a `phx-` event is pushed to the server. For example, you may wish to
  target a specific component, specify additional payload values to include
  with the event, apply loading states to external elements, etc. For example,
  given this basic `phx-click` event:

      <div phx-click="inc">+</div>

  Imagine you need to target your current component, and apply a loading state
  to the parent container while the client awaits the server acknowledgement:

      alias Phoenix.LiveView.JS

      <div phx-click={JS.push("inc", loading: ".thermo", target: @myself)}>+</div>

  Push commands also compose with all other utilities. For example,
  to add a class when pushing:

      <div phx-click={
        JS.push("inc", loading: ".thermo", target: @myself)
        |> JS.add_class("warmer", to: ".thermo")
      }>+</div>

  ## Custom JS events with `JS.dispatch/1` and `window.addEventListener`

  `dispatch/1` can be used to dispatch custom JavaScript events to
  elements. For example, you can use `JS.dispatch("click", to: "#foo")`,
  to dispatch a click event to an element.

  This also means you can augment your elements with custom events,
  by using JavaScript's `window.addEventListener` and invoking them
  with `dispatch/1`. For example, imagine you want to provide
  a copy-to-clipboard functionality in your application. You can
  add a custom event for it:

      window.addEventListener("my_app:clipcopy", (event) => {
        if ("clipboard" in navigator) {
          const text = event.target.textContent;
          navigator.clipboard.writeText(text);
        } else {
          alert("Sorry, your browser does not support clipboard copy.");
        }
      });

  Now you can have a button like this:

      <button phx-click={JS.dispatch("my_app:clipcopy", to: "#element-with-text-to-copy")}>
        Copy content
      </button>

  The combination of `dispatch/1` with `window.addEventListener` is
  a powerful mechanism to increase the amount of actions you can trigger
  client-side from your LiveView code.

  You can also use `window.addEventListener` to listen to events pushed
  from the server. You can learn more in our [JS interoperability guide](js-interop.md).
  '''
  alias Phoenix.LiveView.JS

  defstruct ops: []

  @opaque t :: %__MODULE__{}

  @default_transition_time 200

  defimpl Phoenix.HTML.Safe, for: Phoenix.LiveView.JS do
    def to_iodata(%Phoenix.LiveView.JS{} = js) do
      Phoenix.HTML.Engine.html_escape(Phoenix.json_library().encode!(js.ops))
    end
  end

  @doc """
  Pushes an event to the server.

    * `event` - The string event name to push.

  ## Options

    * `:target` - The selector or component ID to push to
    * `:loading` - The selector to apply the phx loading classes to
    * `:page_loading` - Boolean to trigger the phx:page-loading-start and
      phx:page-loading-stop events for this push. Defaults to `false`
    * `:value` - The map of values to send to the server

  ## Examples

      <button phx-click={JS.push("clicked")}>click me!</button>
      <button phx-click={JS.push("clicked", value: %{id: @id})}>click me!</button>
      <button phx-click={JS.push("clicked", page_loading: true)}>click me!</button>
  """
  def push(event) when is_binary(event) do
    push(%JS{}, event, [])
  end

  @doc "See `push/1`."
  def push(event, opts) when is_binary(event) and is_list(opts) do
    push(%JS{}, event, opts)
  end

  def push(%JS{} = js, event) when is_binary(event) do
    push(js, event, [])
  end

  @doc "See `push/1`."
  def push(%JS{} = js, event, opts) when is_binary(event) and is_list(opts) do
    opts =
      opts
      |> validate_keys(:push, [:target, :loading, :page_loading, :value])
      |> put_target()
      |> put_value()

    put_op(js, "push", Enum.into(opts, %{event: event}))
  end

  @doc """
  Dispatches an event to the DOM.

    * `event` - The string event name to dispatch.

  *Note*: All events dispatched are of a type
  [CustomEvent](https://developer.mozilla.org/en-US/docs/Web/API/CustomEvent),
  with the exception of `"click"`. For a `"click"`, a
  [MouseEvent](https://developer.mozilla.org/en-US/docs/Web/API/MouseEvent)
  is dispatched to properly simulate a UI click.

  For emitted `CustomEvent`'s, the event detail will contain a `dispatcher`,
  which references the DOM node that dispatched the JS event to the target
  element.

  ## Options

    * `:to` - The optional DOM selector to dispatch the event to.
      Defaults to the interacted element.
    * `:detail` - The optional detail map to dispatch along
      with the client event. The details will be available in the
      `event.detail` attribute for event listeners.
    * `:bubbles` – The boolean flag to bubble the event or not. Default `true`.

  ## Examples

      window.addEventListener("click", e => console.log("clicked!", e.detail))

      <button phx-click={JS.dispatch("click", to: ".nav")}>Click me!</button>
  """
  def dispatch(js \\ %JS{}, event)
  def dispatch(%JS{} = js, event), do: dispatch(js, event, [])
  def dispatch(event, opts), do: dispatch(%JS{}, event, opts)

  @doc "See `dispatch/2`."
  def dispatch(%JS{} = js, event, opts) do
    opts = validate_keys(opts, :dispatch, [:to, :detail, :bubbles])
    args = %{event: event, to: opts[:to]}

    args =
      case Keyword.fetch(opts, :bubbles) do
        {:ok, val} when is_boolean(val) ->
          Map.put(args, :bubbles, val)

        {:ok, other} ->
          raise ArgumentError, "expected :bubbles to be a boolean, got: #{inspect(other)}"

        :error ->
          args
      end

    args =
      case {event, Keyword.fetch(opts, :detail)} do
        {"click", {:ok, _detail}} ->
          raise ArgumentError, """
          click events cannot be dispatched with details.

          The browser rewrites `MouseEvent` details to an integer. If you would like to
          handle a click event with custom details, dispatch your own proxy event, read the
          details, then trigger the click, for example:

              JS.dispatch("myapp:click", detail: %{...})
              window.addEventListener("myapp:click", e => {
                console.log("details", e.detail)
                e.target.click() // forward click event
              })
          """

        {_, {:ok, detail}} ->
          Map.put(args, :detail, detail)

        {_, :error} ->
          args
      end

    put_op(js, "dispatch", args)
  end

  @doc """
  Toggles element visibility.

  ## Options

    * `:to` - The optional DOM selector to toggle.
      Defaults to the interacted element.
    * `:in` - The string of classes to apply when toggling in, or
      a 3-tuple containing the transition class, the class to apply
      to start the transition, and the ending transition class, such as:
      `{"ease-out duration-300", "opacity-0", "opacity-100"}`
    * `:out` - The string of classes to apply when toggling out, or
      a 3-tuple containing the transition class, the class to apply
      to start the transition, and the ending transition class, such as:
      `{"ease-out duration-300", "opacity-100", "opacity-0"}`
    * `:time` - The time to apply the transition `:in` and `:out` classes.
      Defaults #{@default_transition_time}
    * `:display` - The optional display value to set when toggling in. Defaults `"block"`.

  When the toggle is complete on the client, a `phx:show-start` or `phx:hide-start`, and
  `phx:show-end` or `phx:hide-end` event will be dispatched to the toggled elements.

  ## Examples

      <div id="item">My Item</div>

      <button phx-click={JS.toggle(to: "#item")}>
        toggle item!
      </button>

      <button phx-click={JS.toggle(to: "#item", in: "fade-in-scale", out: "fade-out-scale")}>
        toggle fancy!
      </button>
  """
  def toggle(opts \\ [])
  def toggle(%JS{} = js), do: toggle(js, [])
  def toggle(opts) when is_list(opts), do: toggle(%JS{}, opts)

  @doc "See `toggle/1`."
  def toggle(js, opts) when is_list(opts) do
    opts = validate_keys(opts, :toggle, [:to, :in, :out, :display, :time])
    in_classes = transition_class_names(opts[:in])
    out_classes = transition_class_names(opts[:out])
    time = opts[:time] || @default_transition_time

    put_op(js, "toggle", %{
      to: opts[:to],
      display: opts[:display],
      ins: in_classes,
      outs: out_classes,
      time: time
    })
  end

  @doc """
  Shows elements.

  ## Options

    * `:to` - The optional DOM selector to show.
      Defaults to the interacted element.
    * `:transition` - The string of classes to apply before showing or
      a 3-tuple containing the transition class, the class to apply
      to start the transition, and the ending transition class, such as:
      `{"ease-out duration-300", "opacity-0", "opacity-100"}`
    * `:time` - The time to apply the transition from `:transition`.
      Defaults #{@default_transition_time}
    * `:display` - The optional display value to set when showing. Defaults `"block"`.

  When the show is complete on the client, a `phx:show-start` and `phx:show-end` event
  will be dispatched to the shown elements.

  ## Examples

      <div id="item">My Item</div>

      <button phx-click={JS.show(to: "#item")}>
        show!
      </button>

      <button phx-click={JS.show(to: "#item", transition: "fade-in-scale")}>
        show fancy!
      </button>
  """
  def show(opts \\ [])
  def show(%JS{} = js), do: show(js, [])
  def show(opts) when is_list(opts), do: show(%JS{}, opts)

  @doc "See `show/1`."
  def show(js, opts) when is_list(opts) do
    opts = validate_keys(opts, :show, [:to, :transition, :display, :time])
    transition = transition_class_names(opts[:transition])
    time = opts[:time] || @default_transition_time

    put_op(js, "show", %{
      to: opts[:to],
      display: opts[:display],
      transition: transition,
      time: time
    })
  end

  @doc """
  Hides elements.

  ## Options

    * `:to` - The optional DOM selector to hide.
      Defaults to the interacted element.
    * `:transition` - The string of classes to apply before hiding or
      a 3-tuple containing the transition class, the class to apply
      to start the transition, and the ending transition class, such as:
      `{"ease-out duration-300", "opacity-0", "opacity-100"}`
    * `:time` - The time to apply the transition from `:transition`.
      Defaults #{@default_transition_time}

  When the show is complete on the client, a `phx:hide-start` and `phx:hide-end`
  event will be dispatched to the hidden elements.

  ## Examples

      <div id="item">My Item</div>

      <button phx-click={JS.hide(to: "#item")}>
        hide!
      </button>

      <button phx-click={JS.hide(to: "#item", transition: "fade-out-scale")}>
        hide fancy!
      </button>
  """
  def hide(opts \\ [])
  def hide(%JS{} = js), do: hide(js, [])
  def hide(opts) when is_list(opts), do: hide(%JS{}, opts)

  @doc "See `hide/1`."
  def hide(js, opts) when is_list(opts) do
    opts = validate_keys(opts, :hide, [:to, :transition, :time])
    transition = transition_class_names(opts[:transition])
    time = opts[:time] || @default_transition_time

    put_op(js, "hide", %{
      to: opts[:to],
      transition: transition,
      time: time
    })
  end

  @doc """
  Adds classes to elements.

    * `names` - The string of classes to add.

  ## Options

    * `:to` - The optional DOM selector to add classes to.
      Defaults to the interacted element.
    * `:transition` - The string of classes to apply before adding classes or
      a 3-tuple containing the transition class, the class to apply
      to start the transition, and the ending transition class, such as:
      `{"ease-out duration-300", "opacity-0", "opacity-100"}`
    * `:time` - The time to apply the transition from `:transition`.
      Defaults #{@default_transition_time}

  ## Examples

      <div id="item">My Item</div>
      <button phx-click={JS.add_class("highlight underline", to: "#item")}>
        highlight!
      </button>
  """
  def add_class(names) when is_binary(names), do: add_class(%JS{}, names, [])

  @doc "See `add_class/1`."
  def add_class(%JS{} = js, names) when is_binary(names) do
    add_class(js, names, [])
  end

  def add_class(names, opts) when is_binary(names) and is_list(opts) do
    add_class(%JS{}, names, opts)
  end

  @doc "See `add_class/1`."
  def add_class(%JS{} = js, names, opts) when is_binary(names) and is_list(opts) do
    opts = validate_keys(opts, :add_class, [:to, :transition, :time])
    time = opts[:time] || @default_transition_time

    put_op(js, "add_class", %{
      to: opts[:to],
      names: class_names(names),
      transition: transition_class_names(opts[:transition]),
      time: time
    })
  end

  @doc """
  Removes classes from elements.

    * `names` - The string of classes to remove.

  ## Options

    * `:to` - The optional DOM selector to remove classes from.
      Defaults to the interacted element.
    * `:transition` - The string of classes to apply before removing classes or
      a 3-tuple containing the transition class, the class to apply
      to start the transition, and the ending transition class, such as:
      `{"ease-out duration-300", "opacity-0", "opacity-100"}`
    * `:time` - The time to apply the transition from `:transition`.
      Defaults #{@default_transition_time}

  ## Examples

      <div id="item">My Item</div>
      <button phx-click={JS.remove_class("highlight underline", to: "#item")}>
        remove highlight!
      </button>
  """
  def remove_class(names) when is_binary(names), do: remove_class(%JS{}, names, [])

  @doc "See `remove_class/1`."
  def remove_class(%JS{} = js, names) when is_binary(names) do
    remove_class(js, names, [])
  end

  def remove_class(names, opts) when is_binary(names) and is_list(opts) do
    remove_class(%JS{}, names, opts)
  end

  @doc "See `remove_class/1`."
  def remove_class(%JS{} = js, names, opts) when is_binary(names) and is_list(opts) do
    opts = validate_keys(opts, :remove_class, [:to, :transition, :time])
    time = opts[:time] || @default_transition_time

    put_op(js, "remove_class", %{
      to: opts[:to],
      names: class_names(names),
      transition: transition_class_names(opts[:transition]),
      time: time
    })
  end

  @doc """
  Transitions elements.

    * `transition` - The string of classes to apply before removing classes or
      a 3-tuple containing the transition class, the class to apply
      to start the transition, and the ending transition class, such as:
      `{"ease-out duration-300", "opacity-0", "opacity-100"}`

  Transitions are useful for temporarily adding an animation class
  to element(s), such as for highlighting content changes.

  ## Options

    * `:to` - The optional DOM selector to apply transitions to.
      Defaults to the interacted element.
    * `:time` - The time to apply the transition from `:transition`.
      Defaults #{@default_transition_time}

  ## Examples

      <div id="item">My Item</div>
      <button phx-click={JS.transition("shake", to: "#item")}>Shake!</button>
  """
  def transition(transition) when is_binary(transition) or is_tuple(transition) do
    transition(%JS{}, transition, [])
  end

  @doc "See `transition/1`."
  def transition(transition, opts)
      when (is_binary(transition) or is_tuple(transition)) and is_list(opts) do
    transition(%JS{}, transition, opts)
  end

  def transition(%JS{} = js, transition) when is_binary(transition) or is_tuple(transition) do
    transition(js, transition, [])
  end

  @doc "See `transition/1`."
  def transition(%JS{} = js, transition, opts)
      when (is_binary(transition) or is_tuple(transition)) and is_list(opts) do
    opts = validate_keys(opts, :transition, [:to, :time])
    time = opts[:time] || @default_transition_time

    put_op(js, "transition", %{
      time: time,
      to: opts[:to],
      transition: transition_class_names(transition)
    })
  end

  @doc """
  Sets an attribute on elements.

  Accepts a tuple containing the string attribute name/value pair.

  ## Options

    * `:to` - The optional DOM selector to add attributes to.
      Defaults to the interacted element.

  ## Examples

      <button phx-click={JS.set_attribute({"aria-expanded", "true"}, to: "#dropdown")}>
        show
      </button>
  """
  def set_attribute({attr, val}), do: set_attribute(%JS{}, {attr, val}, [])

  @doc "See `set_attribute/1`."
  def set_attribute({attr, val}, opts) when is_list(opts),
    do: set_attribute(%JS{}, {attr, val}, opts)

  def set_attribute(%JS{} = js, {attr, val}), do: set_attribute(js, {attr, val}, [])

  @doc "See `set_attribute/1`."
  def set_attribute(%JS{} = js, {attr, val}, opts) when is_list(opts) do
    opts = validate_keys(opts, :set_attribute, [:to])
    put_op(js, "set_attr", %{to: opts[:to], attr: [attr, val]})
  end

  @doc """
  Removes an attribute from elements.

    * `attr` - The string attribute name to remove.

  ## Options

    * `:to` - The optional DOM selector to remove attributes from.
      Defaults to the interacted element.

  ## Examples

      <button phx-click={JS.remove_attribute("aria-expanded", to: "#dropdown")}>
        hide
      </button>
  """
  def remove_attribute(attr), do: remove_attribute(%JS{}, attr, [])

  @doc "See `remove_attribute/1`."
  def remove_attribute(attr, opts) when is_list(opts),
    do: remove_attribute(%JS{}, attr, opts)

  def remove_attribute(%JS{} = js, attr), do: remove_attribute(js, attr, [])

  @doc "See `remove_attribute/1`."
  def remove_attribute(%JS{} = js, attr, opts) when is_list(opts) do
    opts = validate_keys(opts, :remove_attribute, [:to])
    put_op(js, "remove_attr", %{to: opts[:to], attr: attr})
  end

  @doc """
<<<<<<< HEAD
  Toggles an attribute from elements.

    * `attr` - The string attribute name to remove.
=======
  Sends focus to a selector.
>>>>>>> 9b7f6ac2

  ## Options

    * `:to` - The optional DOM selector to remove attributes from.
<<<<<<< HEAD
      Defaults to the interacted element.

  ## Examples

      <button phx-click={JS.toggle_attribute({"aria-expanded", "true"}, to: "#dropdown")}>
        toggle
      </button>
  """
  def toggle_attribute({attr, val}), do: toggle_attribute(%JS{}, {attr, val}, [])

  @doc "See `toggle_attribute/1`."
  def toggle_attribute({attr, val}, opts) when is_list(opts),
    do: toggle_attribute(%JS{}, {attr, val}, opts)

  def toggle_attribute(%JS{} = js, {attr, val}), do: toggle_attribute(js, {attr, val}, [])

  @doc "See `toggle_attribute/1`."
  def toggle_attribute(%JS{} = js, {attr, val}, opts) when is_list(opts) do
    opts = validate_keys(opts, :toggle_attribute, [:to])
    put_op(js, "toggle_attr", %{to: opts[:to], attr: [attr, val]})
=======
      Defaults to the current element.

  ## Examples

      JS.focus(to: "main")
  """
  def focus(), do: focus(%JS{}, [])
  def focus(%JS{} = js), do: focus(js, [])
  def focus(opts) when is_list(opts), do: focus(%JS{}, opts)
  def focus(%JS{} = js, opts) when is_list(opts) do
    opts = validate_keys(opts, :focus, [:to])
    put_op(js, "focus", %{to: opts[:to]})
  end

  @doc """
  Sends focus to the first focusable child in selector.

  ## Options

    * `:to` - The optional DOM selector to focus.
      Defaults to the current element.

  ## Examples

      JS.focus_first(to: "#modal")
  """
  def focus_first(), do: focus_first(%JS{}, [])
  def focus_first(%JS{} = js), do: focus_first(js, [])
  def focus_first(opts) when is_list(opts), do: focus_first(%JS{}, opts)
  def focus_first(%JS{} = js, opts) when is_list(opts) do
    opts = validate_keys(opts, :focus_first, [:to])
    put_op(js, "focus_first", %{to: opts[:to]})
  end

  @doc """
  Pushes focus from the source element to be later popped.

  ## Options

    * `:to` - The optional DOM selector to push focus to.
      Defaults to the current element.

  ## Examples

      JS.push_focus()
      JS.push_focus(to: "#my-button")
  """
  def push_focus(), do: push_focus(%JS{}, [])
  def push_focus(%JS{} = js), do: push_focus(js, [])
  def push_focus(opts) when is_list(opts), do: push_focus(%JS{}, opts)
  def push_focus(%JS{} = js, opts) when is_list(opts) do
    opts = validate_keys(opts, :push_focus, [:to])
    put_op(js, "push_focus", %{to: opts[:to]})
  end

  @doc """
  Focuses the last pushed element.

  ## Examples

      JS.pop_focus()
  """
  def pop_focus(), do: pop_focus(%JS{})
  def pop_focus(%JS{} = js) do
    put_op(js, "pop_focus", %{})
  end

  @doc """
  Sends a navigation event to the server and updates the browser's pushState history.

  ## Options

    * `:replace` - Whether to replace the browser's pushState history. Defaults false.

  ## Examples

      JS.navigate("/my-path")
  """
  def navigate(href) when is_binary(href) do
    navigate(%JS{}, href, [])
  end
  def navigate(href, opts) when is_binary(href) and is_list(opts) do
    navigate(%JS{}, href, opts)
  end
  def navigate(%JS{} = js, href) when is_binary(href) do
    navigate(js, href, [])
  end
  def navigate(%JS{} = js, href, opts) when is_binary(href) and is_list(opts) do
    opts = validate_keys(opts, :navigate, [:replace])
    put_op(js, "navigate", %{href: href, replace: !!opts[:replace]})
  end

  @doc """
  Sends a patch event to the server and updates the browser's pushState history.

  ## Options

    * `:replace` - Whether to replace the browser's pushState history. Defaults false.

  ## Examples

      JS.patch("/my-path")
  """
  def patch(href) when is_binary(href) do
    patch(%JS{}, href, [])
  end
  def patch(href, opts) when is_binary(href) and is_list(opts) do
    patch(%JS{}, href, opts)
  end
  def patch(%JS{} = js, href) when is_binary(href) do
    patch(js, href, [])
  end
  def patch(%JS{} = js, href, opts) when is_binary(href) and is_list(opts) do
    opts = validate_keys(opts, :patch, [:replace])
    put_op(js, "patch", %{href: href, replace: !!opts[:replace]})
>>>>>>> 9b7f6ac2
  end

  defp put_op(%JS{ops: ops} = js, kind, %{} = args) do
    %JS{js | ops: ops ++ [[kind, args]]}
  end

  defp class_names(nil), do: []

  defp class_names(names) do
    String.split(names, " ")
  end

  defp transition_class_names(nil), do: [[], [], []]

  defp transition_class_names(transition) when is_binary(transition),
    do: [class_names(transition), [], []]

  defp transition_class_names({transition, tstart, tend})
       when is_binary(tstart) and is_binary(transition) and is_binary(tend) do
    [class_names(transition), class_names(tstart), class_names(tend)]
  end

  defp validate_keys(opts, kind, allowed_keys) do
    for key <- Keyword.keys(opts) do
      if key not in allowed_keys do
        raise ArgumentError, """
        invalid option for #{kind}
        Expected keys to be one of #{inspect(allowed_keys)}, got: #{inspect(key)}
        """
      end
    end

    opts
  end

  defp put_value(opts) do
    case Keyword.fetch(opts, :value) do
      {:ok, val} when is_map(val) -> Keyword.put(opts, :value, val)
      {:ok, val} -> raise ArgumentError, "push :value expected to be a map, got: #{inspect(val)}"
      :error -> opts
    end
  end

  defp put_target(opts) do
    case Keyword.fetch(opts, :target) do
      {:ok, %Phoenix.LiveComponent.CID{cid: cid}} -> Keyword.put(opts, :target, cid)
      {:ok, selector} -> Keyword.put(opts, :target, selector)
      :error -> opts
    end
  end
end<|MERGE_RESOLUTION|>--- conflicted
+++ resolved
@@ -21,7 +21,7 @@
     * `remove_class` - Remove classes from elements, with optional transitions
     * `set_attribute` - Set an attribute on elements
     * `remove_attribute` - Remove an attribute from elements
-    * `toggle_attribute` - Toggles an attribute from elements
+    * `toggle_attribute` - Sets or removes element attribute based on attribute presence.
     * `show` - Show elements, with optional transitions
     * `hide` - Hide elements, with optional transitions
     * `toggle` - Shows or hides elements based on visibility, with optional transitions
@@ -603,18 +603,16 @@
   end
 
   @doc """
-<<<<<<< HEAD
-  Toggles an attribute from elements.
-
-    * `attr` - The string attribute name to remove.
-=======
-  Sends focus to a selector.
->>>>>>> 9b7f6ac2
-
-  ## Options
-
-    * `:to` - The optional DOM selector to remove attributes from.
-<<<<<<< HEAD
+  Sets or removes element attribute based on attribute presence.
+
+  Accepts a tuple containing the string attribute name/value pair.
+
+  Note that the value is only used when setting the attribute and is
+  otherwise ignored when removing an attribute.
+
+  ## Options
+
+    * `:to` - The optional DOM selector to set or remove attributes from.
       Defaults to the interacted element.
 
   ## Examples
@@ -635,7 +633,14 @@
   def toggle_attribute(%JS{} = js, {attr, val}, opts) when is_list(opts) do
     opts = validate_keys(opts, :toggle_attribute, [:to])
     put_op(js, "toggle_attr", %{to: opts[:to], attr: [attr, val]})
-=======
+  end
+
+  @doc """
+  Sends focus to a selector.
+
+  ## Options
+
+    * `:to` - The optional DOM selector to remove attributes from.
       Defaults to the current element.
 
   ## Examples
@@ -751,7 +756,6 @@
   def patch(%JS{} = js, href, opts) when is_binary(href) and is_list(opts) do
     opts = validate_keys(opts, :patch, [:replace])
     put_op(js, "patch", %{href: href, replace: !!opts[:replace]})
->>>>>>> 9b7f6ac2
   end
 
   defp put_op(%JS{ops: ops} = js, kind, %{} = args) do
