--- conflicted
+++ resolved
@@ -155,7 +155,6 @@
         I like <%= entry %>
       </.unordered_list>
 
-<<<<<<< HEAD
   You can also pattern match the arguments provided to the render block. Let's
   make our `unordered_list` component fancier:
 
@@ -175,8 +174,6 @@
         I like <%= entry %>. <img src={url} />
       </.unordered_list>
 
-  """
-=======
   ### Named slots
 
   Besides `@inner_block`, it is also possible to pass named slots
@@ -287,7 +284,6 @@
   the label as `col.label`. This gives us complete control over how
   we render them.
   '''
->>>>>>> 56dd3875
 
   @doc false
   defmacro __using__(_) do
