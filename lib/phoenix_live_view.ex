defmodule Phoenix.LiveView do
  @moduledoc """
  LiveView provides rich, real-time user experiences with
  server-rendered HTML.

  LiveView programming model is declarative: instead of
  saying "once event X happens, change Y on the page",
  events in LiveView are regular messages which may cause
  changes to its state. Once the state changes, LiveView will
  re-render the relevant parts of its HTML template and push it
  to the browser, which updates itself in the most efficient
  manner. This means developers write LiveView templates as
  any other server-rendered HTML and LiveView does the hard
  work of tracking changes and sending the relevant diffs to
  the browser.

  At the end of the day, a LiveView is nothing more than a
  process, that receives events as messages and updates its
  state. The state itself is nothing more than functional
  and immutable Elixir data structures. The events are either
  internal application messages (usually emitted by `Phoenix.PubSub`)
  or sent by the client/browser.

  LiveView provides many features that make it excellent
  to build rich, real-time user experiences:

    * By building on top of Elixir processes and
      `Phoenix.Channels`, LiveView scales well vertically
      (from small to large instances) and horizontally
      (by adding more instances);

    * LiveView is first rendered statically as part of
      regular HTTP requests, which provides quick times
      for "First Meaningful Paint" and also help search
      and indexing engines;

    * LiveView performs diff tracking. If the LiveView
      state changes, it won't re-render the whole template,
      but only the parts affected by the changed state.
      This reduces latency and the amount of data sent over
      the wire;

    * LiveView tracks static and dynamic contents. Any
      server-rendered HTML is made of static parts (i.e.
      that never change) and dynamic ones. On the first
      render, LiveView sends the static contents and in
      future updates only the modified dynamic contents
      are resent;

    * (Coming soon) LiveView uses the Erlang Term Format
      to send messages to the client. This binary-based
      format is quite efficient on the server and uses
      less data over the wire;

    * (Coming soon) LiveView includes a latency simulator,
      which allows you to simulate how your application
      behaves on increased latency and guides you to provide
      meaningful feedback to users while they wait for events
      to be processed;

  Furthermore, by keeping a persistent connection between client
  and server, LiveView applications can react faster to user events
  as there is less work to be done and less data to be sent compared
  to stateless requests that have to authenticate, decode, load,
  and encode data on every request. The flipside is that LiveView
  uses more memory on the server compared to stateless requests.

  ## Use cases

  There are many use cases where LiveView is an excellent
  fit right now:

    * Handling of user interaction and inputs, buttons, and
      forms - such as input validation, dynamic forms,
      autocomplete, etc;

    * Events and updates pushed by server - such as
      notifications, dashboards, etc;

  There are other cases that have limited support but
  will become first-class as we further develop LiveView:

    * Page and data navigation - such as navigating between
      pages, pagination, etc can be built with LiveView
      but currently you will lose the back/forward button,
      and the ability to link to pages as you navigate.
      Support for `pushState` is on the roadmap;

    * Cumulative and always growing data - chat
      applications, logs, and similar can be built with
      LiveView but currently you have to keep in the
      server a copy of all messages shown in the client
      as there is no append/prepend operation. Support
      for append/prepend is on the roadmap;

    * Optimistic UIs - the LiveView programming model
      provides a good foundation for Optimistic UIs since
      any UI change done after a user action is undone
      once the server sends the update for said action.
      For example, it is relatively straight-forward to
      click a button and enter into a loading state which
      is automatically undone when the update arrives.
      This is especially important as user feedback when
      latency is involved. A complete feature set for
      modelling those states is coming in future versions;

  There are also use cases which are a bad fit for LiveView:

    * Animations - animations, menus, and general events
      that do not need the server in the first place are a
      bad fit for LiveView, as they can be achieved purely
      with CSS and/or CSS transitions;

  ## Life-cycle

  A LiveView begins as a regular HTTP request and HTML response,
  and then upgrades to a stateful view on client connect,
  guaranteeing a regular HTML page even if JavaScript is disabled.
  Any time a stateful view changes or updates its socket assigns, it is
  automatically re-rendered and the updates are pushed to the client.

  You begin by rendering a LiveView from your router or controller
  while providing *session* data to the view, which represents request info
  necessary for the view, such as params, cookie session info, etc.
  The session is signed and stored on the client, then provided back
  to the server when the client connects, or reconnects to the stateful
  view. When a view is rendered from the controller, the `mount/2` callback
  is invoked with the provided session data and the LiveView socket.
  The `mount/2` callback wires up socket assigns necessary for rendering
  the view. After mounting, `render/1` is invoked and the HTML is sent
  as a regular HTML response to the client.

  After rendering the static page with a signed session, LiveView
  connects from the client where stateful views are spawned
  to push rendered updates to the browser, and receive client events
  via phx bindings. Just like the controller flow, `mount/2` is invoked
  with the signed session, and socket state, where mount assigns
  values for rendering. However, in the connected client case, a
  LiveView process is spawned on the server, pushes the result of
  `render/1` to the client and continues on for the duration of the
  connection. If at any point during the stateful life-cycle a
  crash is encountered, or the client connection drops, the client
  gracefully reconnects to the server, passing its signed session
  back to `mount/2`.

  ## Example

  First, a LiveView requires two callbacks: `mount/2` and `render/1`:

      defmodule AppWeb.ThermostatView do
        def render(assigns) do
          ~L\"""
          Current temperature: <%= @temperature %>
          \"""
        end

        def mount(%{id: id, current_user_id: user_id}, socket) do
          case Thermostat.get_user_reading(user_id, id) do
            {:ok, temperature} ->
              {:ok, assign(socket, :temperature, temperature)}

            {:error, reason} ->
              {:error, reason}
          end
        end
      end

  The `render/1` callback receives the `socket.assigns` and is responsible
  for returning rendered content. You can use `Phoenix.LiveView.sigil_L/2`
  to inline LiveView templates. If you want to use `Phoenix.HTML` helpers,
  remember to `use Phoenix.HTML` at the top of your `LiveView`.

  With a LiveView defined, you first define the `socket` path in your endpoint,
  and point it to `Phoenix.LiveView.Socket`:

      defmodule AppWeb.Endpoint do
        use Phoenix.Endpoint

        socket "/live", Phoenix.LiveView.Socket
        ...
      end

  And configure its signing salt in the endpoint:

      config :my_app, AppWeb.Endpoint,
        ...,
        live_view: [signing_salt: ...]

  You can generate a secure, random signing salt with the
  `mix phx.gen.secret 32` task.

  Next, you can serve the LiveView directly from your router:

      defmodule AppWeb.Router do
        use Phoenix.Router
        import Phoenix.LiveView.Router

        scope "/", AppWeb do
          live "/thermostat", ThermostatView
        end
      end

  Or you can `live_render` your view from any controller:

      defmodule AppWeb.ThermostatController do
        ...
        import Phoenix.LiveView.Controller

        def show(conn, %{"id" => id}) do
          live_render(conn, AppWeb.ThermostatView, session: %{
            id: id,
            current_user_id: get_session(conn, :user_id),
          })
        end
      end

  As we saw in the life-cycle section, you pass `:session` data about the
  request to the view, such as the current user's id in the cookie session,
  and parameters from the request. A regular HTML response is sent with a
  signed token embedded in the DOM containing your LiveView session data.

  Next, your client code connects to the server:

      import LiveSocket from "phoenix_live_view"

      let liveSocket = new LiveSocket("/live")
      liveSocket.connect()

  After the client connects, `mount/2` will be invoked inside a spawned
  LiveView process. At this point, you can use `connected?/1` to
  conditionally perform stateful work, such as subscribing to pubsub topics,
  sending messages, etc. For example, you can periodically update a LiveView
  with a timer:

      defmodule DemoWeb.ThermostatView do
        use Phoenix.LiveView
        ...

        def mount(%{id: id, current_user_id: user_id}, socket) do
          if connected?(socket), do: :timer.send_interval(30000, self(), :update)

          case Thermostat.get_user_reading(user_id, id) do
            {:ok, temperature} ->
              {:ok, assign(socket, temperature: temperature, id: id)}

            {:error, reason} ->
              {:error, reason}
          end
        end

        def handle_info(:update, socket) do
          {:ok, temperature} = Thermostat.get_reading(socket.assigns.id)
          {:noreply, assign(socket, :temperature, temperature)}
        end
      end

  We used `connected?(socket)` on mount to send our view a message every 30s if
  the socket is in a connected state. We receive `:update` in a
  `handle_info` just like a GenServer, and update our socket assigns. Whenever
  a socket's assigns change, `render/1` is automatically invoked, and the
  updates are sent to the client.

  ## LiveEEx Templates

  `Phoenix.LiveView`'s built-in templates provided by the `.leex`
  extension or `~L` sigil, stands for Live EEx. They are similar
  to regular `.eex` templates except they are designed to minimize
  the amount of data sent over the wire by splitting static from
  dynamic parts and also tracking changes.

  When you first render a `.leex` template, it will send all of the
  static and dynamic parts of the template to the client. After that,
<<<<<<< HEAD
  any change you do on the server will now send only the dynamic parts
=======
  any change you do on the server will now send only the dyamic parts,
>>>>>>> 6844404e
  and only if those parts have changed.

  The tracking of changes is done via assigns. Imagine this template:

      <div id="user_<%= @user.id %>">
        <%= @user.name %>
      </div>

  If the `@user` assign changes, then LiveView will re-render only
  the `@user.id` and `@user.name` and sent it to the browser. That's
  why it is important to keep most of the markup in the template itself.
  If you write the div above to something like:

      <%= username_div(@user) %>

  Then if the `@user` changes, the whole div will be sent (but only
  if the `@user` assign changes).

  The assign tracking feature also implies that you MUST pass all of
  the data to your templates explicitly and avoid performing direct
  operations on the template as much as possible. For example, if you
  perform this operation in your template:

      <%= for user <- Repo.all(User) do %>
        <%= user.name %>
      <% end %>

  Then Phoenix will never re-render the section above, even if the amount of
  users in the database changes. Instead, you need to store the users as
  assigns in your LiveView before it renders the template:

      assign(socket, :users, Repo.all(User))

  Generally speaking, **data loading should never happen inside the template**,
  regardless if you are using LiveView or not. The difference is that LiveView
  enforces those as best practices.

  ## Bindings

  Phoenix supports DOM element bindings for client-server interaction. For
  example, to react to a click on a button, you would render the element:

      <button phx-click="inc_temperature">+</button>

  Then on the server, all LiveView bindings are handled with the `handle_event`
  callback, for example:

      def handle_event("inc_temperature", _value, socket) do
        {:ok, new_temp} = Thermostat.inc_temperature(socket.assigns.id)
        {:noreply, assign(socket, :temperature, new_temp)}
      end

  ### Click Events

  The `phx-click` binding is used to send click events to the server. The
  `value` passed to `handle_event` is chosen on the client with the following
  priority:

    * An optional `"phx-value"` binding on the clicked element
    * The clicked element's `value` property
    * An empty string

  ### Form Events

  To handle form changes and submissions, use the `phx-change` and `phx-submit`
  events. In general, it is preferred to handle input changes at the form level,
  where all form fields are passed to the LiveView's callback given any
  single input change. For example, to handle real-time form validation and
  saving, your template would use both `phx_change` and `phx_submit` bindings:

      <%= form_for @changeset, "#", [phx_change: :validate, phx_submit: :save], fn f -> %>
        <%= label f, :username %>
        <%= text_input f, :username %>
        <%= error_tag f, :username %>

        <%= label f, :email %>
        <%= text_input f, :email %>
        <%= error_tag f, :email %>

        <%= submit "Save" %>
      <% end %>

  Next, your LiveView picks up the events in `handle_event` callbacks:

      def render(assigns) ...

      def mount(_session, socket) do
        {:ok, assign(socket, %{changeset: Accounts.change_user(%User{})})}
      end

      def handle_event("validate", %{"user" => params}, socket) do
        changeset =
          %User{}
          |> Accounts.change_user(params)
          |> Map.put(:action, :insert)

        {:noreply, assign(socket, changeset: changeset)}
      end

      def handle_event("save", %{"user" => user_params}, socket) do
        case Accounts.create_user(user_params) do
          {:ok, user} ->
            {:stop,
             socket
             |> put_flash(:info, "user created")
             |> redirect(to: Routes.user_path(AppWeb.Endpoint, AppWeb.User.ShowView, user))}

          {:error, %Ecto.Changeset{} = changeset} ->
            {:noreply, assign(socket, changeset: changeset)}
        end
      end

  The validate callback simply updates the changeset based on all form input
  values, then assigns the new changeset to the socket. If the changeset
  changes, such as generating new errors, `render/1` is invoked and
  the form is re-rendered.

  Likewise for `phx-submit` bindings, the save callback is invoked and
  persistence is attempted. On success, a `:stop` tuple is returned and the
  socket is annotated for redirect with `Phoenix.LiveView.redirect/2`,
  otherwise the socket assigns are updated with the errored changeset to be
  re-rerendered for the client.

  *Note*: For proper form error tag updates, the error tag must specify which
  input it belongs to. This is accomplished with the `data-phx-error-for` attribute.
  For example, your `AppWeb.ErrorHelpers` may use this function:

      def error_tag(form, field) do
        Enum.map(Keyword.get_values(form.errors, field), fn error ->
          content_tag(:span, translate_error(error),
            class: "help-block",
            data: [phx_error_for: input_id(form, field)]
          )
        end)
      end

  ### Key Events

  The onkeydown, and onkeyup events are supported via
  the `phx-keydown`, and `phx-keyup` bindings. When
  pushed, the value sent to the server will be the event's `key`.
  By default, the bound element will be the event listener, but an
  optional `phx-target` may be provided which may be `"document"`,
  `"window"`, or the DOM id of a target element, for example:

      @up_key 38
      @down_key 40

      def render(assigns) do
        ~L\"""
        <div id="thermostat" phx-keyup="update_temp" phx-target="document">
          Current temperature: <%= @temperature %>
        </div>
        \"""
      end

      def handle_event("update_temp", @up_key, socket) do
        {:ok, new_temp} = Thermostat.inc_temperature(socket.assigns.id)
        {:noreply, assign(socket, :temperature, new_temp)}
      end

      def handle_event("update_temp", @down_key, socket) do
        {:ok, new_temp} = Thermostat.dec_temperature(socket.assigns.id)
        {:noreply, assign(socket, :temperature, new_temp)}
      end

      def handle_event("update_temp", _key, socket) do
        {:noreply, socket}
      end

  """

  alias Phoenix.LiveView
  alias Phoenix.LiveView.Socket

  @type unsigned_params :: map
  @type from :: binary

  @callback mount(session :: map, Socket.t()) ::
              {:ok, Socket.t()} | {:stop, Socket.t()}

  @callback render(Socket.assigns()) :: Phoenix.LiveView.Rendered.t()

  @callback terminate(
              reason :: :normal | :shutdown | {:shutdown, :left | :closed | term},
              Socket.t()
            ) :: term

  @callback handle_event(event :: binary, unsigned_params, Socket.t()) ::
              {:noreply, Socket.t()} | {:stop, Socket.t()}

  @optional_callbacks terminate: 2, mount: 2, handle_event: 3

  defmacro __using__(_opts) do
    quote do
      import unquote(__MODULE__), except: [render: 2]

      @behaviour unquote(__MODULE__)

      @impl unquote(__MODULE__)
      def mount(_session, socket), do: {:ok, socket}

      @impl unquote(__MODULE__)
      def terminate(reason, state), do: {:ok, state}

      defoverridable mount: 2, terminate: 2
    end
  end

  @doc """
  Renders a LiveView within an originating plug request or
  within a parent LiveView.

  ## Options

    * `:session` - the map of session data to sign and send
      to the client. When connecting from the client, the LiveView
      will receive the signed session from the client and verify
      the contents before proceeding with `mount/2`.

  ## Examples

      # within eex template
      <%= live_render(@conn, MyApp.ThermostatLive) %>

      # within leex template
      <%= live_render(@socket, MyApp.ThermostatLive) %>

  """
  def live_render(conn_or_socket, view, opts \\ []) do
    opts = Keyword.put_new(opts, :session, %{})
    do_live_render(conn_or_socket, view, opts)
  end

  defp do_live_render(%Plug.Conn{} = conn, view, opts) do
    endpoint = Phoenix.Controller.endpoint_module(conn)

    case LiveView.View.static_render(endpoint, view, opts) do
      {:ok, content} ->
        content

      {:stop, {:redirect, _opts}} ->
        raise RuntimeError, """
        attempted to redirect from #{inspect(view)} while rendering Plug request.
        Redirects from live renders inside a Plug request are not supported.
        """
    end
  end
  defp do_live_render(%Socket{} = parent, view, opts) do
    case LiveView.View.nested_static_render(parent, view, opts) do
      {:ok, content} -> content
      {:stop, reason} -> throw({:stop, reason})
    end
  end

  @doc """
  Returns true if the socket is connected.

  Useful for checking the connectivity status when mounting the view.
  For example, on initial page render, the view is mounted statically,
  rendered, and the HTML is sent to the client. Once the client
  connects to the server, a LiveView is then spawned and mounted
  statefully within a process. Use `connected?/1` to conditionally
  perform stateful work, such as subscribing to pubsub topics,
  sending messages, etc.

  ## Examples

      defmodule DemoWeb.ClockView do
        use Phoenix.LiveView
        ...
        def mount(_session, socket) do
          if connected?(socket), do: :timer.send_interval(1000, self(), :tick)

          {:ok, assign(socket, date: :calendar.local_time())}
        end

        def handle_info(:tick, socket) do
          {:noreply, assign(socket, date: :calendar.local_time())}
        end
      end
  """
  def connected?(%Socket{} = socket) do
    LiveView.View.connected?(socket)
  end

  @doc """
  Adds key value pairs to socket assigns.

  A single key value pair may be passed, or a keyword list
  of assigns may be provided to be merged into existing
  socket assigns.

  ## Examples

      iex> assign(socket, :name, "Elixir")
      iex> assign(socket, name: "Elixir", logo: "💧")
  """
  def assign(%Socket{} = socket, key, value) do
    assign(socket, [{key, value}])
  end

  def assign(%Socket{} = socket, attrs)
      when is_map(attrs) or is_list(attrs) do
    Enum.reduce(attrs, socket, fn {key, val}, acc ->
      case Map.fetch(acc.assigns, key) do
        {:ok, ^val} -> acc
        {:ok, _old_val} -> do_assign(acc, key, val)
        :error -> do_assign(acc, key, val)
      end
    end)
  end

  defp do_assign(%Socket{assigns: assigns, changed: changed} = acc, key, val) do
    new_changed = Map.put(changed || %{}, key, true)
    new_assigns = Map.put(assigns, key, val)
    %Socket{acc | assigns: new_assigns, changed: new_changed}
  end

  @doc """
  Updates an existing key in the socket assigns.

  The update function receives the current key's value and
  returns the updated value. Raises if the key does not exist.

  ## Examples

      iex> update(socket, :count, fn count -> count + 1 end)
      iex> update(socket, :count, &(&1 + 1))
  """
  def update(%Socket{assigns: assigns} = socket, key, func) do
    case Map.fetch(assigns, key) do
      {:ok, val} -> assign(socket, key, func.(val))
      :error -> raise KeyError, key: key, term: assigns
    end
  end

  @doc """
  Adds a flash message to the socket to be displayed on redirect.

  *Note*: the `Phoenix.LiveView.Flash` plug must be plugged in
  your browser's pipeline for flash to be supported, for example:

      pipeline :browser do
        plug :accepts, ["html"]
        plug :fetch_session
        plug Phoenix.LiveView.Flash
        ...
      end

  ## Examples

      iex> put_flash(socket, :info, "It worked!")
      iex> put_flash(socket, :error, "You can't access that page")
  """
  def put_flash(%Socket{private: private} = socket, kind, msg) do
    new_private = Map.update(private, :flash, %{kind => msg}, &Map.put(&1, kind, msg))
    %Socket{socket | private: new_private}
  end

  @doc """
  Annotates the socket for redirect to a destination path.

  *Note*: LiveView redirects rely on instructing client
  to perform a `window.location` update on the provided
  redirect location.

  TODO support `:external` and validation `:to` is a local path

  ## Options

    * `:to` - the path to redirect to
  """
  def redirect(%Socket{} = socket, opts) do
    LiveView.View.put_redirect(socket, Keyword.fetch!(opts, :to))
  end

  @doc """
  Provides `~L` sigil with HTML safe Live EEx syntax inside source files.

      iex> ~L"\""
      ...> Hello <%= "world" %>
      ...> "\""
      {:safe, ["Hello ", "world", "\\n"]}

  """
  defmacro sigil_L({:<<>>, _, [expr]}, []) do
    EEx.compile_string(expr, engine: Phoenix.LiveView.Engine, line: __CALLER__.line + 1)
  end
end<|MERGE_RESOLUTION|>--- conflicted
+++ resolved
@@ -270,11 +270,7 @@
 
   When you first render a `.leex` template, it will send all of the
   static and dynamic parts of the template to the client. After that,
-<<<<<<< HEAD
-  any change you do on the server will now send only the dynamic parts
-=======
-  any change you do on the server will now send only the dyamic parts,
->>>>>>> 6844404e
+  any change you do on the server will now send only the dynamic parts,
   and only if those parts have changed.
 
   The tracking of changes is done via assigns. Imagine this template:
