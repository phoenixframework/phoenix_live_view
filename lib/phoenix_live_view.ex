defmodule Phoenix.LiveView do
  @moduledoc ~S'''
  A LiveView is a process that receives events, updates
  its state, and renders updates to a page as diffs.

  To get started, see [the Welcome guide](welcome.md).
  This module provides advanced documentation and features
  about using LiveView.

  ## Life-cycle

  A LiveView begins as a regular HTTP request and HTML response,
  and then upgrades to a stateful view on client connect,
  guaranteeing a regular HTML page even if JavaScript is disabled.
  Any time a stateful view changes or updates its socket assigns, it is
  automatically re-rendered and the updates are pushed to the client.

  Socket assigns are stateful values kept on the server side in
  `Phoenix.LiveView.Socket`. This is different from the common stateless
  HTTP pattern of sending the connection state to the client in the form
  of a token or cookie and rebuilding the state on the server to service
  every request.

  You begin by rendering a LiveView typically from your router.
  When LiveView is first rendered, the `c:mount/3` callback is invoked
  with the current params, the current session and the LiveView socket.
  As in a regular request, `params` contains public data that can be
  modified by the user. The `session` always contains private data set
  by the application itself. The `c:mount/3` callback wires up socket
  assigns necessary for rendering the view. After mounting, `c:handle_params/3`
  is invoked so uri and query params are handled. Finally, `c:render/1`
  is invoked and the HTML is sent as a regular HTML response to the
  client.

  After rendering the static page, LiveView connects from the client
  to the server where stateful views are spawned to push rendered updates
  to the browser, and receive client events via `phx-` bindings. Just like
  the first rendering, `c:mount/3`, is invoked  with params, session,
  and socket state. However in the connected client case, a LiveView process
  is spawned on the server, runs `c:handle_params/3` again and then pushes
  the result of `c:render/1` to the client and continues on for the duration
  of the connection. If at any point during the stateful life-cycle a crash
  is encountered, or the client connection drops, the client gracefully
  reconnects to the server, calling `c:mount/3` and `c:handle_params/3` again.

  LiveView also allows attaching hooks to specific life-cycle stages with
  `attach_hook/4`.

  ## Template collocation

  There are two possible ways of rendering content in a LiveView. The first
  one is by explicitly defining a render function, which receives `assigns`
  and returns a `HEEx` template defined with [the `~H` sigil](`Phoenix.Component.sigil_H/2`).

      defmodule MyAppWeb.DemoLive do
        use Phoenix.LiveView

        def render(assigns) do
          ~H"""
          Hello world!
          """
        end
      end

  For larger templates, you can place them in a file in the same directory
  and same name as the LiveView. For example, if the file above is placed
  at `lib/my_app_web/live/demo_live.ex`, you can also remove the
  `render/1` function altogether and put the template code at
  `lib/my_app_web/live/demo_live.html.heex`.

  ## Async Operations

  Performing asynchronous work is common in LiveViews and LiveComponents.
  It allows the user to get a working UI quickly while the system fetches some
  data in the background or talks to an external service, without blocking the
  render or event handling. For async work, you also typically need to handle
  the different states of the async operation, such as loading, error, and the
  successful result. You also want to catch any errors or exits and translate it
  to a meaningful update in the UI rather than crashing the user experience.

  ### Async assigns

  The `assign_async/3` function takes a name, a list of keys which will be assigned
  asynchronously, and a function. This function will be wrapped in a `task` by
  `assign_async`, making it easy for you to return the result. This function must
  return an `{:ok, assigns}` or `{:error, reason}` tuple, where `assigns` is a map
  of the keys passed to `assign_async`.
  If the function returns anything else, an error is raised.

  The task is only started when the socket is connected.

  For example, let's say we want to async fetch a user's organization from the database,
  as well as their profile and rank:

      def mount(%{"slug" => slug}, _, socket) do
        {:ok,
         socket
         |> assign(:foo, "bar")
         |> assign_async(:org, fn -> {:ok, %{org: fetch_org!(slug)}} end)
         |> assign_async([:profile, :rank], fn -> {:ok, %{profile: ..., rank: ...}} end)}
      end

  The state of the async operation is stored in the socket assigns within an
  `Phoenix.LiveView.AsyncResult`. It carries the loading and failed states, as
  well as the result. For example, if we wanted to show the loading states in
  the UI for the `:org`, our template could conditionally render the states:

  ```heex
  <div :if={@org.loading}>Loading organization...</div>
  <div :if={org = @org.ok? && @org.result}><%= org.name %> loaded!</div>
  ```

  The `Phoenix.Component.async_result/1` function component can also be used to
  declaratively render the different states using slots:

  ```heex
  <.async_result :let={org} assign={@org}>
    <:loading>Loading organization...</:loading>
    <:failed :let={_reason}>there was an error loading the organization</:failed>
    <%= org.name %>
  </.async_result>
  ```

  ### Arbitrary async operations

  Sometimes you need lower level control of asynchronous operations, while
  still receiving process isolation and error handling. For this, you can use
  `start_async/3` and the `Phoenix.LiveView.AsyncResult` module directly:

      def mount(%{"id" => id}, _, socket) do
        {:ok,
         socket
         |> assign(:org, AsyncResult.loading())
         |> start_async(:my_task, fn -> fetch_org!(id) end)}
      end

      def handle_async(:my_task, {:ok, fetched_org}, socket) do
        %{org: org} = socket.assigns
        {:noreply, assign(socket, :org, AsyncResult.ok(org, fetched_org))}
      end

      def handle_async(:my_task, {:exit, reason}, socket) do
        %{org: org} = socket.assigns
        {:noreply, assign(socket, :org, AsyncResult.failed(org, {:exit, reason}))}
      end

  `start_async/3` is used to fetch the organization asynchronously. The
  `c:handle_async/3` callback is called when the task completes or exits,
  with the results wrapped in either `{:ok, result}` or `{:exit, reason}`.
  The `AsyncResult` module is used to directly to update the state of the
  async operation, but you can also assign any value directly to the socket
  if you want to handle the state yourself.

  ## Endpoint configuration

  LiveView accepts the following configuration in your endpoint under
  the `:live_view` key:

    * `:signing_salt` (required) - the salt used to sign data sent
      to the client

    * `:hibernate_after` (optional) - the idle time in milliseconds allowed in
    the LiveView before compressing its own memory and state.
    Defaults to 15000ms (15 seconds)

  '''

  alias Phoenix.LiveView.{Socket, LiveStream, Async}

  @type unsigned_params :: map

  @doc """
  The LiveView entry-point.

  For each LiveView in the root of a template, `c:mount/3` is invoked twice:
  once to do the initial page load and again to establish the live socket.

  It expects three arguments:

    * `params` - a map of string keys which contain public information that
      can be set by the user. The map contains the query params as well as any
      router path parameter. If the LiveView was not mounted at the router,
      this argument is the atom `:not_mounted_at_router`
    * `session` - the connection session
    * `socket` - the LiveView socket

  It must return either `{:ok, socket}` or `{:ok, socket, options}`, where
  `options` is one of:

    * `:temporary_assigns` - a keyword list of assigns that are temporary
      and must be reset to their value after every render. Note that once
      the value is reset, it won't be re-rendered again until it is explicitly
      assigned

    * `:layout` - the optional layout to be used by the LiveView. Setting
      this option will override any layout previously set via
      `Phoenix.LiveView.Router.live_session/2` or on `use Phoenix.LiveView`

  """
  @callback mount(
              params :: unsigned_params() | :not_mounted_at_router,
              session :: map,
              socket :: Socket.t()
            ) ::
              {:ok, Socket.t()} | {:ok, Socket.t(), keyword()}

  @doc """
  Renders a template.

  This callback is invoked whenever LiveView detects
  new content must be rendered and sent to the client.

  If you define this function, it must return a template
  defined via the `Phoenix.Component.sigil_H/2`.

  If you don't define this function, LiveView will attempt
  to render a template in the same directory as your LiveView.
  For example, if you have a LiveView named `MyApp.MyCustomView`
  inside `lib/my_app/live_views/my_custom_view.ex`, Phoenix
  will look for a template at `lib/my_app/live_views/my_custom_view.html.heex`.
  """
  @callback render(assigns :: Socket.assigns()) :: Phoenix.LiveView.Rendered.t()

  @doc """
  Invoked when the LiveView is terminating.

  In case of errors, this callback is only invoked if the LiveView
  is trapping exits. See `c:GenServer.terminate/2` for more info.
  """
  @callback terminate(reason, socket :: Socket.t()) :: term
            when reason: :normal | :shutdown | {:shutdown, :left | :closed | term}

  @doc """
  Invoked after mount and whenever there is a live patch event.

  It receives the current `params`, including parameters from
  the router, the current `uri` from the client and the `socket`.
  It is invoked after mount or whenever there is a live navigation
  event caused by `push_patch/2` or `<.link patch={...}>`.

  It must always return `{:noreply, socket}`, where `:noreply`
  means no additional information is sent to the client.
  """
  @callback handle_params(unsigned_params(), uri :: String.t(), socket :: Socket.t()) ::
              {:noreply, Socket.t()}

  @doc """
  Invoked to handle events sent by the client.

  It receives the `event` name, the event payload as a map,
  and the socket.

  It must return `{:noreply, socket}`, where `:noreply` means
  no additional information is sent to the client, or
  `{:reply, map(), socket}`, where the given `map()` is encoded
  and sent as a reply to the client.
  """
  @callback handle_event(event :: binary, unsigned_params(), socket :: Socket.t()) ::
              {:noreply, Socket.t()} | {:reply, map, Socket.t()}

  @doc """
  Invoked to handle calls from other Elixir processes.

  See `GenServer.call/3` and `c:GenServer.handle_call/3`
  for more information.
  """
  @callback handle_call(msg :: term, {pid, reference}, socket :: Socket.t()) ::
              {:noreply, Socket.t()} | {:reply, term, Socket.t()}

  @doc """
  Invoked to handle casts from other Elixir processes.

  See `GenServer.cast/2` and `c:GenServer.handle_cast/2`
  for more information. It must always return `{:noreply, socket}`,
  where `:noreply` means no additional information is sent
  to the process which cast the message.
  """
  @callback handle_cast(msg :: term, socket :: Socket.t()) ::
              {:noreply, Socket.t()}

  @doc """
  Invoked to handle messages from other Elixir processes.

  See `Kernel.send/2` and `c:GenServer.handle_info/2`
  for more information. It must always return `{:noreply, socket}`,
  where `:noreply` means no additional information is sent
  to the process which sent the message.
  """
  @callback handle_info(msg :: term, socket :: Socket.t()) ::
              {:noreply, Socket.t()}

  @doc """
  Invoked when the result of an `start_async/3` operation is available.

  For a deeper understanding of using this callback,
  refer to the ["Arbitrary async operations"](#module-arbitrary-async-operations) section.
  """
  @callback handle_async(
              name :: atom,
              async_fun_result :: {:ok, term} | {:exit, term},
              socket :: Socket.t()
            ) ::
              {:noreply, Socket.t()}

  @optional_callbacks mount: 3,
                      render: 1,
                      terminate: 2,
                      handle_params: 3,
                      handle_event: 3,
                      handle_call: 3,
                      handle_info: 2,
                      handle_cast: 2,
                      handle_async: 3

  @doc """
  Uses LiveView in the current module to mark it a LiveView.

      use Phoenix.LiveView,
        namespace: MyAppWeb,
        container: {:tr, class: "colorized"},
        layout: {MyAppWeb.LayoutView, :app},
        log: :info

  ## Options

    * `:container` - an optional tuple for the HTML tag and DOM attributes to
      be used for the LiveView container. For example: `{:li, style: "color: blue;"}`.
      See `Phoenix.Component.live_render/3` for more information and examples.

    * `:global_prefixes` - the global prefixes to use for components. See
      `Global Attributes` in `Phoenix.Component` for more information.

    * `:layout` - configures the layout the `LiveView` will be rendered in.
      This layout can be overridden by on `c:mount/3` or via the `:layout`
      option in `Phoenix.LiveView.Router.live_session/2`

    * `:log` - configures the log level for the `LiveView`

    * `:namespace` - configures the namespace the `LiveView` is in

  """

  defmacro __using__(opts) do
    # Expand layout if possible to avoid compile-time dependencies
    opts =
      with true <- Keyword.keyword?(opts),
           {layout, template} <- Keyword.get(opts, :layout) do
        layout = Macro.expand(layout, %{__CALLER__ | function: {:__live__, 0}})
        Keyword.replace!(opts, :layout, {layout, template})
      else
        _ -> opts
      end

    quote bind_quoted: [opts: opts] do
      import Phoenix.LiveView
      @behaviour Phoenix.LiveView
      @before_compile Phoenix.LiveView.Renderer

      @phoenix_live_opts opts
      Module.register_attribute(__MODULE__, :phoenix_live_mount, accumulate: true)
      @before_compile Phoenix.LiveView

      # Phoenix.Component must come last so its @before_compile runs last
      use Phoenix.Component, Keyword.take(opts, [:global_prefixes])
    end
  end

  defmacro __before_compile__(env) do
    opts = Module.get_attribute(env.module, :phoenix_live_opts)

    layout =
      Phoenix.LiveView.Utils.normalize_layout(Keyword.get(opts, :layout, false), "use options")

    log =
      case Keyword.fetch(opts, :log) do
        {:ok, false} -> false
        {:ok, log} when is_atom(log) -> log
        :error -> :debug
        _ -> raise ArgumentError, ":log expects an atom or false, got: #{inspect(opts[:log])}"
      end

    phoenix_live_mount = Module.get_attribute(env.module, :phoenix_live_mount)
    lifecycle = Phoenix.LiveView.Lifecycle.mount(env.module, phoenix_live_mount)

    namespace =
      opts[:namespace] || env.module |> Module.split() |> Enum.take(1) |> Module.concat()

    name = env.module |> Atom.to_string() |> String.replace_prefix("#{namespace}.", "")
    container = opts[:container] || {:div, []}

    live = %{
      container: container,
      name: name,
      kind: :view,
      module: env.module,
      layout: layout,
      lifecycle: lifecycle,
      log: log
    }

    quote do
      @doc false
      def __live__ do
        unquote(Macro.escape(live))
      end
    end
  end

  @doc """
  Declares a module callback to be invoked on the LiveView's mount.

  The function within the given module, which must be named `on_mount`,
  will be invoked before both disconnected and connected mounts. The hook
  has the option to either halt or continue the mounting process as usual.
  If you wish to redirect the LiveView, you **must** halt, otherwise an error
  will be raised.

  Tip: if you need to define multiple `on_mount` callbacks, avoid defining
  multiple modules. Instead, pass a tuple and use pattern matching to handle
  different cases:

      def on_mount(:admin, _params, _session, socket) do
        {:cont, socket}
      end

      def on_mount(:user, _params, _session, socket) do
        {:cont, socket}
      end

  And then invoke it as:

      on_mount {MyAppWeb.SomeHook, :admin}
      on_mount {MyAppWeb.SomeHook, :user}

  Registering `on_mount` hooks can be useful to perform authentication
  as well as add custom behaviour to other callbacks via `attach_hook/4`.

  ## Examples

  The following is an example of attaching a hook via
  `Phoenix.LiveView.Router.live_session/3`:

      # lib/my_app_web/live/init_assigns.ex
      defmodule MyAppWeb.InitAssigns do
        @moduledoc "\""
        Ensures common `assigns` are applied to all LiveViews attaching this hook.
        "\""
        import Phoenix.LiveView
        import Phoenix.Component

        def on_mount(:default, _params, _session, socket) do
          {:cont, assign(socket, :page_title, "DemoWeb")}
        end

        def on_mount(:user, params, session, socket) do
          # code
        end

        def on_mount(:admin, params, session, socket) do
          # code
        end
      end

      # lib/my_app_web/router.ex
      defmodule MyAppWeb.Router do
        use MyAppWeb, :router

        # pipelines, plugs, etc.

        live_session :default, on_mount: MyAppWeb.InitAssigns do
          scope "/", MyAppWeb do
            pipe_through :browser
            live "/", PageLive, :index
          end
        end

        live_session :authenticated, on_mount: {MyAppWeb.InitAssigns, :user} do
          scope "/", MyAppWeb do
            pipe_through [:browser, :require_user]
            live "/profile", UserLive.Profile, :index
          end
        end

        live_session :admins, on_mount: {MyAppWeb.InitAssigns, :admin} do
          scope "/admin", MyAppWeb.Admin do
            pipe_through [:browser, :require_user, :require_admin]
            live "/", AdminLive.Index, :index
          end
        end
      end

  """
  defmacro on_mount(mod_or_mod_arg) do
    mod_or_mod_arg =
      if Macro.quoted_literal?(mod_or_mod_arg) do
        Macro.prewalk(mod_or_mod_arg, &expand_alias(&1, __CALLER__))
      else
        mod_or_mod_arg
      end

    quote do
      Module.put_attribute(
        __MODULE__,
        :phoenix_live_mount,
        Phoenix.LiveView.Lifecycle.on_mount(__MODULE__, unquote(mod_or_mod_arg))
      )
    end
  end

  defp expand_alias({:__aliases__, _, _} = alias, env),
    do: Macro.expand(alias, %{env | function: {:on_mount, 4}})

  defp expand_alias(other, _env), do: other

  @doc """
  Returns true if the socket is connected.

  Useful for checking the connectivity status when mounting the view.
  For example, on initial page render, the view is mounted statically,
  rendered, and the HTML is sent to the client. Once the client
  connects to the server, a LiveView is then spawned and mounted
  statefully within a process. Use `connected?/1` to conditionally
  perform stateful work, such as subscribing to pubsub topics,
  sending messages, etc.

  ## Examples

      defmodule DemoWeb.ClockLive do
        use Phoenix.LiveView
        ...
        def mount(_params, _session, socket) do
          if connected?(socket), do: :timer.send_interval(1000, self(), :tick)

          {:ok, assign(socket, date: :calendar.local_time())}
        end

        def handle_info(:tick, socket) do
          {:noreply, assign(socket, date: :calendar.local_time())}
        end
      end
  """
  def connected?(%Socket{transport_pid: transport_pid}), do: transport_pid != nil

  @doc """
  Configures which function to use to render a LiveView/LiveComponent.

  By default, LiveView invokes the `render/1` function in the same module
  the LiveView/LiveComponent is defined, passing `assigns` as its sole
  argument. This function allows you to set a different rendering function.

  One possible use case for this function is to set a different template
  on disconnected render. When the user first accesses a LiveView, we will
  perform a disconnected render to send to the browser. This is useful for
  several reasons, such as reducing the time to first paint and for search
  engine indexing.

  However, when LiveView is gated behind an authentication page, it may be
  useful to render a placeholder on disconnected render and perform the
  full render once the WebSocket connects. This can be achieved with
  `render_with/2` and is particularly useful on complex pages (such as
  dashboards and reports).

  To do so, you must simply invoke `render_with(socket, &some_function_component/1)`,
  configuring your socket with a new rendering function.
  """
  def render_with(%Socket{} = socket, component) when is_function(component, 1) do
    put_in(socket.private[:render_with], component)
  end

  @doc """
  Puts a new private key and value in the socket.

  Privates are *not change tracked*. This storage is meant to be used by
  users and libraries to hold state that doesn't require
  change tracking. The keys should be prefixed with the app/library name.

  ## Examples

  Key values can be placed in private:

      put_private(socket, :myapp_meta, %{foo: "bar"})

  And then retrieved:

      socket.private[:myapp_meta]
  """
  @reserved_privates ~w(
    connect_params
    connect_info
    assign_new
    live_async
    live_layout
    live_temp
    lifecycle
    render_with
    root_view
  )a
  def put_private(%Socket{} = socket, key, value) when key not in @reserved_privates do
    %Socket{socket | private: Map.put(socket.private, key, value)}
  end

  def put_private(%Socket{}, bad_key, _value) do
    raise ArgumentError, "cannot set reserved private key #{inspect(bad_key)}"
  end

  @doc """
  Adds a flash message to the socket to be displayed.

  *Note*: While you can use `put_flash/3` inside a `Phoenix.LiveComponent`,
  components have their own `@flash` assigns. The `@flash` assign
  in a component is only copied to its parent LiveView if the component
  calls `push_navigate/2` or `push_patch/2`.

  *Note*: You must also place the `Phoenix.LiveView.Router.fetch_live_flash/2`
  plug in your browser's pipeline in place of `fetch_flash` for LiveView flash
  messages be supported, for example:

      import Phoenix.LiveView.Router

      pipeline :browser do
        ...
        plug :fetch_live_flash
      end

  ## Examples

      iex> put_flash(socket, :info, "It worked!")
      iex> put_flash(socket, :error, "You can't access that page")
  """

  defdelegate put_flash(socket, kind, msg), to: Phoenix.LiveView.Utils

  @doc """
  Clears the flash.

  ## Examples

      iex> clear_flash(socket)
  """
  defdelegate clear_flash(socket), to: Phoenix.LiveView.Utils

  @doc """
  Clears a key from the flash.

  ## Examples

      iex> clear_flash(socket, :info)
  """
  defdelegate clear_flash(socket, key), to: Phoenix.LiveView.Utils

  @doc """
  Pushes an event to the client.

  Events can be handled in two ways:

    1. They can be handled on `window` via `addEventListener`.
       A "phx:" prefix will be added to the event name.

    2. They can be handled inside a hook via `handleEvent`.

  Events are dispatched to all active hooks on the client who are
  handling the given `event`. If you need to scope events, then
  this must be done by namespacing them.

  Events pushed during `push_redirect` are currently discarded,
  as the LiveView is immediately dismounted.

  ## Hook example

  If you push a "scores" event from your LiveView:

      {:noreply, push_event(socket, "scores", %{points: 100, user: "josé"})}

  A hook declared via `phx-hook` can handle it via `handleEvent`:

      this.handleEvent("scores", data => ...)

  ## `window` example

  All events are also dispatched on the `window`. This means you can handle
  them by adding listeners. For example, if you want to remove an element
  from the page, you can do this:

      {:noreply, push_event(socket, "remove-el", %{id: "foo-bar"})}

  And now in your app.js you can register and handle it:

      window.addEventListener(
        "phx:remove-el",
        e => document.getElementById(e.detail.id).remove()
      )

  """
  defdelegate push_event(socket, event, payload), to: Phoenix.LiveView.Utils

  @doc ~S"""
  Allows an upload for the provided name.

  ## Options

    * `:accept` - Required. A list of unique file type specifiers or the
      atom :any to allow any kind of file. For example, `[".jpeg"]`, `:any`, etc.

    * `:max_entries` - The maximum number of selected files to allow per
      file input. Defaults to 1.

    * `:max_file_size` - The maximum file size in bytes to allow to be uploaded.
      Defaults 8MB. For example, `12_000_000`.

    * `:chunk_size` - The chunk size in bytes to send when uploading.
      Defaults `64_000`.

    * `:chunk_timeout` - The time in milliseconds to wait before closing the
      upload channel when a new chunk has not been received. Defaults `10_000`.

    * `:external` - The 2-arity function for generating metadata for external
      client uploaders. This function must return either `{:ok, meta, socket}`
      or `{:error, meta, socket}` where meta is a map. See the Uploads section
      for example usage.

    * `:progress` - The optional 3-arity function for receiving progress events

    * `:auto_upload` - Instructs the client to upload the file automatically
      on file selection instead of waiting for form submits. Default false.

    * `:writer` - The `Phoenix.LiveView.UploadWriter` module to use for writing
      the uploaded chunks. Defaults to writing to a temporary file for consumption.
      See the `Phoenix.LiveView.UploadWriter` docs for custom usage.

  Raises when a previously allowed upload under the same name is still active.

  ## Examples

      allow_upload(socket, :avatar, accept: ~w(.jpg .jpeg), max_entries: 2)
      allow_upload(socket, :avatar, accept: :any)

  For consuming files automatically as they are uploaded, you can pair `auto_upload: true` with
  a custom progress function to consume the entries as they are completed. For example:

      allow_upload(socket, :avatar, accept: :any, progress: &handle_progress/3, auto_upload: true)

      defp handle_progress(:avatar, entry, socket) do
        if entry.done? do
          uploaded_file =
            consume_uploaded_entry(socket, entry, fn %{} = meta ->
              {:ok, ...}
            end)

          {:noreply, put_flash(socket, :info, "file #{uploaded_file.name} uploaded")}
        else
          {:noreply, socket}
        end
      end
  """
  defdelegate allow_upload(socket, name, options), to: Phoenix.LiveView.Upload

  @doc """
  Revokes a previously allowed upload from `allow_upload/3`.

  ## Examples

      disallow_upload(socket, :avatar)
  """
  defdelegate disallow_upload(socket, name), to: Phoenix.LiveView.Upload

  @doc """
  Cancels an upload for the given entry.

  ## Examples

      <%= for entry <- @uploads.avatar.entries do %>
        ...
        <button phx-click="cancel-upload" phx-value-ref="<%= entry.ref %>">cancel</button>
      <% end %>

      def handle_event("cancel-upload", %{"ref" => ref}, socket) do
        {:noreply, cancel_upload(socket, :avatar, ref)}
      end
  """
  defdelegate cancel_upload(socket, name, entry_ref), to: Phoenix.LiveView.Upload

  @doc """
  Returns the completed and in progress entries for the upload.

  ## Examples

      case uploaded_entries(socket, :photos) do
        {[_ | _] = completed, []} ->
          # all entries are completed

        {[], [_ | _] = in_progress} ->
          # all entries are still in progress
      end
  """
  defdelegate uploaded_entries(socket, name), to: Phoenix.LiveView.Upload

  @doc ~S"""
  Consumes the uploaded entries.

  Raises when there are still entries in progress.
  Typically called when submitting a form to handle the
  uploaded entries alongside the form data. For form submissions,
  it is guaranteed that all entries have completed before the submit event
  is invoked. Once entries are consumed, they are removed from the upload.

  The function passed to consume may return a tagged tuple of the form
  `{:ok, my_result}` to collect results about the consumed entries, or
  `{:postpone, my_result}` to collect results, but postpone the file
  consumption to be performed later.

  ## Examples

      def handle_event("save", _params, socket) do
        uploaded_files =
          consume_uploaded_entries(socket, :avatar, fn %{path: path}, _entry ->
            dest = Path.join("priv/static/uploads", Path.basename(path))
            File.cp!(path, dest)
            {:ok, Routes.static_path(socket, "/uploads/#{Path.basename(dest)}")}
          end)
        {:noreply, update(socket, :uploaded_files, &(&1 ++ uploaded_files))}
      end
  """
  defdelegate consume_uploaded_entries(socket, name, func), to: Phoenix.LiveView.Upload

  @doc ~S"""
  Consumes an individual uploaded entry.

  Raises when the entry is still in progress.
  Typically called when submitting a form to handle the
  uploaded entries alongside the form data. Once entries are consumed,
  they are removed from the upload.

  This is a lower-level feature than `consume_uploaded_entries/3` and useful
  for scenarios where you want to consume entries as they are individually completed.

  Like `consume_uploaded_entries/3`, the function passed to consume may return
  a tagged tuple of the form `{:ok, my_result}` to collect results about the
  consumed entries, or `{:postpone, my_result}` to collect results,
  but postpone the file consumption to be performed later.

  ## Examples

      def handle_event("save", _params, socket) do
        case uploaded_entries(socket, :avatar) do
          {[_|_] = entries, []} ->
            uploaded_files = for entry <- entries do
              consume_uploaded_entry(socket, entry, fn %{path: path} ->
                dest = Path.join("priv/static/uploads", Path.basename(path))
                File.cp!(path, dest)
                {:ok, Routes.static_path(socket, "/uploads/#{Path.basename(dest)}")}
              end)
            end
            {:noreply, update(socket, :uploaded_files, &(&1 ++ uploaded_files))}

          _ ->
            {:noreply, socket}
        end
      end
  """
  defdelegate consume_uploaded_entry(socket, entry, func), to: Phoenix.LiveView.Upload

  @doc """
  Annotates the socket for redirect to a destination path.

  *Note*: LiveView redirects rely on instructing client
  to perform a `window.location` update on the provided
  redirect location. The whole page will be reloaded and
  all state will be discarded.

  ## Options

    * `:to` - the path to redirect to. It must always be a local path
    * `:external` - an external path to redirect to. Either a string
      or `{scheme, url}` to redirect to a custom scheme

  ## Examples

      {:noreply, redirect(socket, to: "/")}
      {:noreply, redirect(socket, external: "https://example.com")}

  """
  def redirect(socket, opts \\ [])

  def redirect(%Socket{} = socket, to: url) do
    validate_local_url!(url, "redirect/2")
    put_redirect(socket, {:redirect, %{to: url}})
  end

  def redirect(%Socket{} = socket, external: url) do
    case url do
      {scheme, rest} ->
        put_redirect(socket, {:redirect, %{external: "#{scheme}:#{rest}"}})

      url when is_binary(url) ->
        external_url = Phoenix.LiveView.Utils.valid_string_destination!(url, "redirect/2")
        put_redirect(socket, {:redirect, %{external: external_url}})

      other ->
        raise ArgumentError,
              "expected :external option in redirect/2 to be valid URL, got: #{inspect(other)}"
    end
  end

  def redirect(%Socket{}, _) do
    raise ArgumentError, "expected :to or :external option in redirect/2"
  end

  @doc """
  Annotates the socket for navigation within the current LiveView.

  When navigating to the current LiveView, `c:handle_params/3` is
  immediately invoked to handle the change of params and URL state.
  Then the new state is pushed to the client, without reloading the
  whole page while also maintaining the current scroll position.
  For live navigation to another LiveView, use `push_navigate/2`.

  ## Options

    * `:to` - the required path to link to. It must always be a local path
    * `:replace` - the flag to replace the current history or push a new state.
      Defaults `false`.

  ## Examples

      {:noreply, push_patch(socket, to: "/")}
      {:noreply, push_patch(socket, to: "/", replace: true)}

  """
  def push_patch(%Socket{} = socket, opts) do
    opts = push_opts!(opts, "push_patch/2")
    put_redirect(socket, {:live, :patch, opts})
  end

  @doc """
  Annotates the socket for navigation to another LiveView.

  The current LiveView will be shutdown and a new one will be mounted
  in its place, without reloading the whole page. This can
  also be used to remount the same LiveView, in case you want to start
  fresh. If you want to navigate to the same LiveView without remounting
  it, use `push_patch/2` instead.

  ## Options

    * `:to` - the required path to link to. It must always be a local path
    * `:replace` - the flag to replace the current history or push a new state.
      Defaults `false`.

  ## Examples

      {:noreply, push_navigate(socket, to: "/")}
      {:noreply, push_navigate(socket, to: "/", replace: true)}

  """
  def push_navigate(%Socket{} = socket, opts) do
    opts = push_opts!(opts, "push_navigate/2")
    put_redirect(socket, {:live, :redirect, opts})
  end

  @doc """
  Annotates the socket for navigation to another LiveView.

  The current LiveView will be shutdown and a new one will be mounted
  in its place, without reloading the whole page. This can
  also be used to remount the same LiveView, in case you want to start
  fresh. If you want to navigate to the same LiveView without remounting
  it, use `push_patch/2` instead.

  ## Options

    * `:to` - the required path to link to. It must always be a local path
    * `:replace` - the flag to replace the current history or push a new state.
      Defaults `false`.

  ## Examples

      {:noreply, push_redirect(socket, to: "/")}
      {:noreply, push_redirect(socket, to: "/", replace: true)}

  """
  @doc deprecated: "Use push_navigate/2 instead"
  # Deprecate in 0.19
  def push_redirect(%Socket{} = socket, opts) do
    opts = push_opts!(opts, "push_redirect/2")
    put_redirect(socket, {:live, :redirect, opts})
  end

  defp push_opts!(opts, context) do
    to = Keyword.fetch!(opts, :to)
    validate_local_url!(to, context)
    kind = if opts[:replace], do: :replace, else: :push
    %{to: to, kind: kind}
  end

  defp put_redirect(%Socket{redirected: nil} = socket, command) do
    %Socket{socket | redirected: command}
  end

  defp put_redirect(%Socket{redirected: to} = _socket, _command) do
    raise ArgumentError, "socket already prepared to redirect with #{inspect(to)}"
  end

  @invalid_local_url_chars ["\\"]

  defp validate_local_url!("//" <> _ = to, where) do
    raise_invalid_local_url!(to, where)
  end

  defp validate_local_url!("/" <> _ = to, where) do
    if String.contains?(to, @invalid_local_url_chars) do
      raise ArgumentError, "unsafe characters detected for #{where} in URL #{inspect(to)}"
    else
      to
    end
  end

  defp validate_local_url!(to, where) do
    raise_invalid_local_url!(to, where)
  end

  defp raise_invalid_local_url!(to, where) do
    raise ArgumentError, "the :to option in #{where} expects a path but was #{inspect(to)}"
  end

  @doc """
  Accesses the connect params sent by the client for use on connected mount.

  Connect params are only sent when the client connects to the server and
  only remain available during mount. `nil` is returned when called in a
  disconnected state and a `RuntimeError` is raised if called after mount.

  ## Reserved params

  The following params have special meaning in LiveView:

    * `"_csrf_token"` - the CSRF Token which must be explicitly set by the user
      when connecting
    * `"_mounts"` - the number of times the current LiveView is mounted.
      It is 0 on first mount, then increases on each reconnect. It resets
      when navigating away from the current LiveView or on errors
    * `"_track_static"` - set automatically with a list of all href/src from
      tags with the `phx-track-static` annotation in them. If there are no
      such tags, nothing is sent
    * `"_live_referer"` - sent by the client as the referer URL when a
      live navigation has occurred from `push_navigate` or client link navigate.

  ## Examples

      def mount(_params, _session, socket) do
        {:ok, assign(socket, width: get_connect_params(socket)["width"] || @width)}
      end
  """
  def get_connect_params(%Socket{private: private} = socket) do
    if connect_params = private[:connect_params] do
      if connected?(socket), do: connect_params, else: nil
    else
      raise_root_and_mount_only!(socket, "connect_params")
    end
  end

  @deprecated "use get_connect_info/2 instead"
  def get_connect_info(%Socket{private: private} = socket) do
    if connect_info = private[:connect_info] do
      if connected?(socket), do: connect_info, else: nil
    else
      raise_root_and_mount_only!(socket, "connect_info")
    end
  end

  @doc """
  Accesses a given connect info key from the socket.

  The following keys are supported: `:peer_data`, `:trace_context_headers`,
  `:x_headers`, `:uri`, and `:user_agent`.

  The connect information is available only during mount. During disconnected
  render, all keys are available. On connected render, only the keys explicitly
  declared in your socket are available. See `Phoenix.Endpoint.socket/3` for
  a complete description of the keys.

  ## Examples

  The first step is to declare the `connect_info` you want to receive.
  Typically, it includes at least the session, but you must include all
  other keys you want to access on connected mount, such as `:peer_data`:

      socket "/live", Phoenix.LiveView.Socket,
        websocket: [connect_info: [:peer_data, session: @session_options]]

  Those values can now be accessed on the connected mount as
  `get_connect_info/2`:

      def mount(_params, _session, socket) do
        peer_data = get_connect_info(socket, :peer_data)
        {:ok, assign(socket, ip: peer_data.address)}
      end

  If the key is not available, usually because it was not specified
  in `connect_info`, it returns nil.
  """
  def get_connect_info(%Socket{private: private} = socket, key) when is_atom(key) do
    if connect_info = private[:connect_info] do
      case connect_info do
        %Plug.Conn{} -> conn_connect_info(connect_info, key)
        %{} -> connect_info[key]
      end
    else
      raise_root_and_mount_only!(socket, "connect_info")
    end
  end

  defp conn_connect_info(conn, :peer_data) do
    Plug.Conn.get_peer_data(conn)
  end

  defp conn_connect_info(conn, :x_headers) do
    for {header, _} = pair <- conn.req_headers,
        String.starts_with?(header, "x-"),
        do: pair
  end

  defp conn_connect_info(conn, :trace_context_headers) do
    for {header, _} = pair <- conn.req_headers,
        header in ["traceparent", "tracestate"],
        do: pair
  end

  defp conn_connect_info(conn, :uri) do
    %URI{
      scheme: to_string(conn.scheme),
      query: conn.query_string,
      port: conn.port,
      host: conn.host,
      path: conn.request_path
    }
  end

  defp conn_connect_info(conn, :user_agent) do
    with {_, value} <- List.keyfind(conn.req_headers, "user-agent", 0) do
      value
    end
  end

  @doc """
  Returns true if the socket is connected and the tracked static assets have changed.

  This function is useful to detect if the client is running on an outdated
  version of the marked static files. It works by comparing the static paths
  sent by the client with the one on the server.

  **Note:** this functionality requires Phoenix v1.5.2 or later.

  To use this functionality, the first step is to annotate which static files
  you want to be tracked by LiveView, with the `phx-track-static`. For example:

      <link phx-track-static rel="stylesheet" href="<%= Routes.static_path(@conn, "/css/app.css") %>"/>
      <script defer phx-track-static type="text/javascript" src="<%= Routes.static_path(@conn, "/js/app.js") %>"></script>

  Now, whenever LiveView connects to the server, it will send a copy `src`
  or `href` attributes of all tracked statics and compare those values with
  the latest entries computed by `mix phx.digest` in the server.

  The tracked statics on the client will match the ones on the server the
  huge majority of times. However, if there is a new deployment, those values
  may differ. You can use this function to detect those cases and show a
  banner to the user, asking them to reload the page. To do so, first set the
  assign on mount:

      def mount(params, session, socket) do
        {:ok, assign(socket, static_changed?: static_changed?(socket))}
      end

  And then in your views:

      <%= if @static_changed? do %>
        <div id="reload-static">
          The app has been updated. Click here to <a href="#" onclick="window.location.reload()">reload</a>.
        </div>
      <% end %>

  If you prefer, you can also send a JavaScript script that immediately
  reloads the page.

  **Note:** only set `phx-track-static` on your own assets. For example, do
  not set it in external JavaScript files:

      <script defer phx-track-static type="text/javascript" src="https://ajax.googleapis.com/ajax/libs/jquery/3.4.1/jquery.min.js"></script>

  Because you don't actually serve the file above, LiveView will interpret
  the static above as missing, and this function will return true.
  """
  def static_changed?(%Socket{private: private, endpoint: endpoint} = socket) do
    if connect_params = private[:connect_params] do
      connected?(socket) and
        static_changed?(
          connect_params["_track_static"],
          endpoint.config(:cache_static_manifest_latest)
        )
    else
      raise_root_and_mount_only!(socket, "static_changed?")
    end
  end

  defp static_changed?([_ | _] = statics, %{} = latest) do
    latest = Map.to_list(latest)

    not Enum.all?(statics, fn static ->
      [static | _] = :binary.split(static, "?")

      Enum.any?(latest, fn {non_digested, digested} ->
        String.ends_with?(static, non_digested) or String.ends_with?(static, digested)
      end)
    end)
  end

  defp static_changed?(_, _), do: false

  defp raise_root_and_mount_only!(socket, fun) do
    if child?(socket) do
      raise RuntimeError, """
      attempted to read #{fun} from a nested child LiveView #{inspect(socket.view)}.

      Only the root LiveView has access to #{fun}.
      """
    else
      raise RuntimeError, """
      attempted to read #{fun} outside of #{inspect(socket.view)}.mount/3.

      #{fun} only exists while mounting. If you require access to this information
      after mount, store the state in socket assigns.
      """
    end
  end

  @doc """
  Asynchronously updates a `Phoenix.LiveComponent` with new assigns.

  The `pid` argument is optional and it defaults to the current process,
  which means the update instruction will be sent to a component running
  on the same LiveView. If the current process is not a LiveView or you
  want to send updates to a live component running on another LiveView,
  you should explicitly pass the LiveView's pid instead.

  The second argument can be either the value of the `@myself` or the module of
  the live component. If you pass the module, then the `:id` that identifies
  the component must be passed as part of the assigns.

  When the component receives the update,
  [`update_many/1`](`c:Phoenix.LiveComponent.update_many/1`) will be invoked if
  it is defined, otherwise [`update/2`](`c:Phoenix.LiveComponent.update/2`) is
  invoked with the new assigns.  If
  [`update/2`](`c:Phoenix.LiveComponent.update/2`) is not defined all assigns
  are simply merged into the socket. The assigns received as the first argument
  of the [`update/2`](`c:Phoenix.LiveComponent.update/2`) callback will only
  include the _new_ assigns passed from this function.  Pre-existing assigns may
  be found in `socket.assigns`.

  While a component may always be updated from the parent by updating some
  parent assigns which will re-render the child, thus invoking
  [`update/2`](`c:Phoenix.LiveComponent.update/2`) on the child component,
  `send_update/3` is useful for updating a component that entirely manages its
  own state, as well as messaging between components mounted in the same
  LiveView.

  ## Examples

      def handle_event("cancel-order", _, socket) do
        ...
        send_update(Cart, id: "cart", status: "cancelled")
        {:noreply, socket}
      end

      def handle_event("cancel-order-asynchronously", _, socket) do
        ...
        pid = self()

        Task.Supervisor.start_child(MyTaskSup, fn ->
          # Do something asynchronously
          send_update(pid, Cart, id: "cart", status: "cancelled")
        end)

        {:noreply, socket}
      end

      def render(assigns) do
        <.some_component on_complete={&send_update(@myself, completed: &1)} />
      end
  """
  def send_update(pid \\ self(), module_or_cid, assigns)

  def send_update(pid, module, assigns) when is_atom(module) and is_pid(pid) do
    assigns = Enum.into(assigns, %{})

    id =
      assigns[:id] ||
        raise ArgumentError, "missing required :id in send_update. Got: #{inspect(assigns)}"

    Phoenix.LiveView.Channel.send_update(pid, {module, id}, assigns)
  end

  def send_update(pid, %Phoenix.LiveComponent.CID{} = cid, assigns) when is_pid(pid) do
    assigns = Enum.into(assigns, %{})

    Phoenix.LiveView.Channel.send_update(pid, cid, assigns)
  end

  @doc """
  Similar to `send_update/3` but the update will be delayed according to the given `time_in_milliseconds`.

  ## Examples

      def handle_event("cancel-order", _, socket) do
        ...
        send_update_after(Cart, [id: "cart", status: "cancelled"], 3000)
        {:noreply, socket}
      end

      def handle_event("cancel-order-asynchronously", _, socket) do
        ...
        pid = self()

        Task.start(fn ->
          # Do something asynchronously
          send_update_after(pid, Cart, [id: "cart", status: "cancelled"], 3000)
        end)

        {:noreply, socket}
      end
  """
  def send_update_after(pid \\ self(), module_or_cid, assigns, time_in_milliseconds)

  def send_update_after(pid, %Phoenix.LiveComponent.CID{} = cid, assigns, time_in_milliseconds)
      when is_integer(time_in_milliseconds) and is_pid(pid) do
    assigns = Enum.into(assigns, %{})

    Phoenix.LiveView.Channel.send_update_after(pid, cid, assigns, time_in_milliseconds)
  end

  def send_update_after(pid, module, assigns, time_in_milliseconds)
      when is_atom(module) and is_integer(time_in_milliseconds) and is_pid(pid) do
    assigns = Enum.into(assigns, %{})

    id =
      assigns[:id] ||
        raise ArgumentError, "missing required :id in send_update_after. Got: #{inspect(assigns)}"

    Phoenix.LiveView.Channel.send_update_after(pid, {module, id}, assigns, time_in_milliseconds)
  end

  @doc """
  Returns the transport pid of the socket.

  Raises `ArgumentError` if the socket is not connected.

  ## Examples

      iex> transport_pid(socket)
      #PID<0.107.0>
  """
  def transport_pid(%Socket{}) do
    case Process.get(:"$callers") do
      [transport_pid | _] -> transport_pid
      _ -> raise ArgumentError, "transport_pid/1 may only be called when the socket is connected."
    end
  end

  defp child?(%Socket{parent_pid: pid}), do: is_pid(pid)

  @doc """
  Attaches the given `fun` by `name` for the lifecycle `stage` into `socket`.

  > Note: This function is for server-side lifecycle callbacks.
  > For client-side hooks, see the
  > [JS Interop guide](js-interop.html#client-hooks).

  Hooks provide a mechanism to tap into key stages of the LiveView
  lifecycle in order to bind/update assigns, intercept events,
  patches, and regular messages when necessary, and to inject
  common functionality. Use `attach_hook/1` on any of the following
  lifecycle stages: `:handle_params`, `:handle_event`, `:handle_info`, `:handle_async`, and
  `:after_render`. To attach a hook to the `:mount` stage, use `on_mount/1`.

  > Note: only `:after_render` hooks are currently supported in LiveComponents.

  ## Return Values

  Lifecycle hooks take place immediately before a given lifecycle
  callback is invoked on the LiveView. With the exception of `:after_render`,
  a hook may return `{:halt, socket}` to halt the reduction, otherwise
  it must return `{:cont, socket}` so the operation may continue until
  all hooks have been invoked for the current stage.

  For `:after_render` hooks, the `socket` itself must be returned.
  Any updates to the socket assigns *will not* trigger a new render
  or diff calculation to the client.

  ## Halting the lifecycle

  Note that halting from a hook _will halt the entire lifecycle stage_.
  This means that when a hook returns `{:halt, socket}` then the
  LiveView callback will **not** be invoked. This has some
  implications.

  ### Implications for plugin authors

  When defining a plugin that matches on specific callbacks, you **must**
  define a catch-all clause, as your hook will be invoked even for events
  you may not be interested on.

  ### Implications for end-users

  Allowing a hook to halt the invocation of the callback means that you can
  attach hooks to intercept specific events before detaching themselves,
  while allowing other events to continue normally.

  ## Replying to events

  Hooks attached to the `:handle_event` stage are able to reply to client events
  by returning `{:halt, reply, socket}`. This is useful especially for [JavaScript
  interoperability](js-interop.html#client-hooks-via-phx-hook) because a client hook
  can push an event and receive a reply.

  ## Examples

  Attaching and detaching a hook:

      def mount(_params, _session, socket) do
        socket =
          attach_hook(socket, :my_hook, :handle_event, fn
            "very-special-event", _params, socket ->
              # Handle the very special event and then detach the hook
              {:halt, detach_hook(socket, :my_hook, :handle_event)}

            _event, _params, socket ->
              {:cont, socket}
          end)

        {:ok, socket}
      end

  Replying to a client event:

      # JavaScript:
      # let Hooks = {}
      # Hooks.ClientHook = {
      #   mounted() {
      #     this.pushEvent("ClientHook:mounted", {hello: "world"}, (reply) => {
      #       console.log("received reply:", reply)
      #     })
      #   }
      # }
      # let liveSocket = new LiveSocket("/live", Socket, {hooks: Hooks, ...})

      def render(assigns) do
        ~H"\""
        <div id="my-client-hook" phx-hook="ClientHook"></div>
        "\""
      end

      def mount(_params, _session, socket) do
        socket =
          attach_hook(socket, :reply_on_client_hook_mounted, :handle_event, fn
            "ClientHook:mounted", params, socket ->
              {:halt, params, socket}

            _, _, socket ->
              {:cont, socket}
          end)

        {:ok, socket}
      end
  """
  defdelegate attach_hook(socket, name, stage, fun), to: Phoenix.LiveView.Lifecycle

  @doc """
  Detaches a hook with the given `name` from the lifecycle `stage`.

  > Note: This function is for server-side lifecycle callbacks.
  > For client-side hooks, see the
  > [JS Interop guide](js-interop.html#client-hooks).

  If no hook is found, this function is a no-op.

  ## Examples

      def handle_event(_, socket) do
        {:noreply, detach_hook(socket, :hook_that_was_attached, :handle_event)}
      end
  """
  defdelegate detach_hook(socket, name, stage), to: Phoenix.LiveView.Lifecycle

  @doc ~S"""
  Assigns a new stream to the socket or inserts items into an existing stream.

  Streams are a mechanism for managing large collections on the client without
  keeping the resources on the server.

    * `name` - The string or atom name of the key to place under the
      `@streams` assign.
    * `items` - The enumerable of items to insert.

  The following options are supported:

    * `:at` - the index to insert or update the items in the
      collection on the client. By default `-1` is used, which appends the items
      to the parent DOM container. A value of `0` prepends the items.

    * `:reset` - the boolean to reset the stream on the client or not. Defaults
      to `false`.

    * `:limit` - the optional positive or negative number of results to limit
      on the UI on the client. As new items are streamed, the UI will remove existing
      items to maintain the limit. For example, to limit the stream to the last 10 items
      in the UI while appending new items, pass a negative value:

          stream(socket, :songs, songs, at: -1, limit: -10)

      Likewise, to limit the stream to the first 10 items, while prepending new items,
      pass a positive value:

          stream(socket, :songs, songs, at: 0, limit: 10)

  Once a stream is defined, a new `@streams` assign is available containing
  the name of the defined streams. For example, in the above definition, the
  stream may be referenced as `@streams.songs` in your template. Stream items
  are temporary and freed from socket state immediately after the `render/1`
  function is invoked (or a template is rendered from disk).

  By default, calling `stream/4` on an existing stream will bulk insert the new items
  on the client while leaving the existing items in place. Streams may also be reset
  when calling `stream/4`, which we discuss below.

  ## Resetting a stream

  To empty a stream container on the client, you can pass `:reset` with an empty list:

          stream(socket, :songs, [], reset: true)

  Or you can replace the entire stream on the client with a new collection:

          stream(socket, :songs, new_songs, reset: true)

  ## Limiting a stream

  It is often useful to limit the number of items in the UI while allowing the
  server to stream new items in a fire-and-forget fashion. This prevents
  the server from overwhelming the client with new results while also opening up
  powerful features like virtualized infinite scrolling. See a complete
  bidirectional infinite scrolling example with stream limits in the
  [scroll events guide](bindings.md#scroll-events-and-infinite-stream-pagination)

  When a stream exceeds the limit on the client, the existing items will be pruned
  based on the number of items in the stream container and the limit direction. A
  positive limit will prune items from the end of the container, while a negative
  limit will prune items from the beginning of the container.

  Note that the limit is not enforced on the first `mount/3` render (when no websocket
  connection was established yet), as it means more data than necessary has been
  loaded. In such cases, you should only load and pass the desired amount of items
  to the stream.

  ## Required DOM attributes

  For stream items to be trackable on the client, the following requirements
  must be met:

    1. The parent DOM container must include a `phx-update="stream"` attribute,
       along with a unique DOM id.
    2. Each stream item must include its DOM id on the item's element.

  > **Note**: Failing to place `phx-update="stream"` on the **immediate parent** for
  > **each stream** will result in broken behavior.

  When consuming a stream in a template, the DOM id and item is passed as a tuple,
  allowing convenient inclusion of the DOM id for each item. For example:

  ```heex
  <table>
    <tbody id="songs" phx-update="stream">
      <tr
        :for={{dom_id, song} <- @streams.songs}
        id={dom_id}
      >
        <td><%= song.title %></td>
        <td><%= song.duration %></td>
      </tr>
    </tbody>
  </table>
  ```
  We consume the stream in a for comprehension by referencing the
  `@streams.songs` assign. We used the computed DOM id to populate
  the `<tr>` id, then we render the table row as usual.

  Now `stream_insert/3` and `stream_delete/3` may be issued and new rows will
  be inserted or deleted from the client.
  """
  def stream(%Socket{} = socket, name, items, opts \\ []) do
    if Keyword.has_key?(opts, :dom_id) do
      IO.warn(
        "passing a :dom_id to stream/4 is deprecated. Use stream_configure/3 beforehand instead."
      )
    end

    socket
    |> ensure_streams()
    |> assign_stream(name, items, opts)
  end

  @doc ~S"""
  Configures a stream.

  The following options are supported:

    * `:dom_id` - The optional function to generate each stream item's DOM id.
      The function accepts each stream item and converts the item to a string id.
      By default, the `:id` field of a map or struct will be used if the item has
      such a field, and will be prefixed by the `name` hyphenated with the id.
      For example, the following examples are equivalent:

          stream(socket, :songs, songs)

          socket
          |> stream_configure(:songs, dom_id: &("songs-#{&1.id}"))
          |> stream(:songs, songs)

  A stream must be configured before items are inserted, and once configured,
  a stream may not be re-configured. To ensure a stream is only configured a
  single time in a LiveComponent, use the `mount/1` callback. For example:

      def mount(socket) do
        {:ok, stream_configure(socket, :songs, dom_id: &("songs-#{&1.id}"))}
      end

      def update(assigns, socket) do
        {:ok, stream(socket, :songs, ...)}
      end
  """
  def stream_configure(%Socket{} = socket, name, opts) when is_list(opts) do
    new_socket = ensure_streams(socket)

    case new_socket.assigns.streams do
      %{^name => %LiveStream{}} ->
        raise ArgumentError, "cannot configure stream :#{name} after it has been streamed"

      %{__configured__: %{^name => _opts}} ->
        raise ArgumentError, "cannot re-configure stream :#{name} after it has been configured"

      %{} ->
        Phoenix.Component.update(new_socket, :streams, fn streams ->
          Map.update!(streams, :__configured__, fn conf -> Map.put(conf, name, opts) end)
        end)
    end
  end

  defp ensure_streams(%Socket{} = socket) do
    Phoenix.LiveView.Utils.assign_new(socket, :streams, fn ->
      %{__ref__: 0, __changed__: MapSet.new(), __configured__: %{}}
    end)
  end

  @doc """
  Inserts a new item or updates an existing item in the stream.

  By default, the item is appended to the parent DOM container.
  The `:at` option may be provided to insert or update an item
  to a particular index in the collection on the client.

  See `stream/4` for inserting multiple items at once.

  ## Examples

  Imagine you define a stream on mount with a single item:

      stream(socket, :songs, [%Song{id: 1, title: "Song 1"}])

  Then, in a callback such as `handle_info` or `handle_event`, you
  can append a new song:

      stream_insert(socket, :songs, %Song{id: 2, title: "Song 2"})

  Or prepend a new song with `at: 0`:

      stream_insert(socket, :songs, %Song{id: 2, title: "Song 2"}, at: 0)

  Or updating an existing song, while also moving it to the top of the collection:

      stream_insert(socket, :songs, %Song{id: 1, title: "Song 1 updated"}, at: 0)

  ## Updating Items

  As shown, an existing item on the client can be updated by issuing a `stream_insert` for
  the existing item. When the client updates an existing item with an "append" operation
  (passing the `at: -1` option), the item will remain in the same location as it was
  previously, and will not be moved to the end of the parent children. To both update an
  existing item and move it to the end of a collection, issue a `stream_delete`, followed
  by a `stream_insert`. For example:

      song = get_song!(id)

      socket
      |> stream_delete(:songs, song)
      |> stream_insert(:songs, song, at: -1)

  See `stream_delete/3` for more information on deleting items.
  """
  def stream_insert(%Socket{} = socket, name, item, opts \\ []) do
    at = Keyword.get(opts, :at, -1)
    limit = Keyword.get(opts, :limit)
    update_stream(socket, name, &LiveStream.insert_item(&1, item, at, limit))
  end

  @doc """
  Deletes an item from the stream.

  The item's DOM is computed from the `:dom_id` provided in the `stream/3` definition.
  Delete information for this DOM id is sent to the client and the item's element
  is removed from the DOM, following the same behavior of element removal, such as
  invoking `phx-remove` commands and executing client hook `destroyed()` callbacks.

  ## Examples

      def handle_event("delete", %{"id" => id}, socket) do
        song = get_song!(id)
        {:noreply, stream_delete(socket, :songs, song)}
      end

  See `stream_delete_by_dom_id/3` to remove an item without requiring the
  original datastructure.
  """
  def stream_delete(%Socket{} = socket, name, item) do
    update_stream(socket, name, &LiveStream.delete_item(&1, item))
  end

  @doc ~S'''
  Deletes an item from the stream given its computed DOM id.

  Behaves just like `stream_delete/3`, but accept the precomputed DOM id,
  which allows deleting from a stream without fetching or building the original
  stream datastructure.

  ## Examples

      def render(assigns) do
        ~H"""
        <table>
          <tbody id="songs" phx-update="stream">
            <tr
              :for={{dom_id, song} <- @streams.songs}
              id={dom_id}
            >
              <td><%= song.title %></td>
              <td><button phx-click={JS.push("delete", value: %{id: dom_id})}>delete</button></td>
            </tr>
          </tbody>
        </table>
        """
      end

      def handle_event("delete", %{"id" => dom_id}, socket) do
        {:noreply, stream_delete_by_dom_id(socket, :songs, dom_id)}
      end
  '''
  def stream_delete_by_dom_id(%Socket{} = socket, name, id) do
    update_stream(socket, name, &LiveStream.delete_item_by_dom_id(&1, id))
  end

  defp assign_stream(%Socket{} = socket, name, items, opts) do
    streams = socket.assigns.streams

    case streams do
      %{^name => %LiveStream{}} ->
        new_socket =
          if opts[:reset] do
            update_stream(socket, name, &LiveStream.reset(&1))
          else
            socket
          end

        Enum.reduce(items, new_socket, fn item, acc -> stream_insert(acc, name, item, opts) end)

      %{} ->
        config = get_in(streams, [:__configured__, name]) || []

        ref =
          if cid = socket.assigns[:myself] do
            "#{cid}-#{streams.__ref__}"
          else
            to_string(streams.__ref__)
          end

        stream = LiveStream.new(name, ref, items, config)

        socket
        |> Phoenix.Component.update(:streams, fn streams ->
          %{streams | __ref__: streams.__ref__ + 1}
          |> Map.put(name, stream)
          |> Map.update!(:__changed__, &MapSet.put(&1, name))
        end)
        |> attach_hook(name, :after_render, fn hook_socket ->
          if name in hook_socket.assigns.streams.__changed__ do
            Phoenix.Component.update(hook_socket, :streams, fn streams ->
              streams
              |> Map.update!(:__changed__, &MapSet.delete(&1, name))
              |> Map.update!(name, &LiveStream.prune(&1))
            end)
          else
            hook_socket
          end
        end)
    end
  end

  defp update_stream(%Socket{} = socket, name, func) do
    Phoenix.Component.update(socket, :streams, fn streams ->
      stream =
        case Map.fetch(streams, name) do
          {:ok, stream} -> stream
          :error -> raise ArgumentError, "no stream with name #{inspect(name)} previously defined"
        end

      streams
      |> Map.put(name, func.(stream))
      |> Map.update!(:__changed__, &MapSet.put(&1, name))
    end)
  end

  @doc """
  Assigns keys asynchronously.

  Wraps your function in a task linked to the caller, errors are wrapped.
  Each key passed to `assign_async/3` will be assigned to
  an `%AsyncResult{}` struct holding the status of the operation
  and the result when the function completes.

  The task is only started when the socket is connected.

  ## Examples

      def mount(%{"slug" => slug}, _, socket) do
        {:ok,
         socket
         |> assign(:foo, "bar")
         |> assign_async(:org, fn -> {:ok, %{org: fetch_org!(slug)}} end)
         |> assign_async([:profile, :rank], fn -> {:ok, %{profile: ..., rank: ...}} end)}
      end

  See the moduledoc for more information.

<<<<<<< HEAD
  ## Options

    * `:supervisor` - allows you to specify a `Task.Supervisor` to supervise the task.
=======
  ## `assign_async/3` and `send_update/3`

  Since the code inside `assign_async/3` runs in a separate process,
  `send_update(Component, data)` does not work inside `assign_async/3`,
  since `send_update/2` assumes it is running inside the LiveView process.
  The solution is to explicitly send the update to the LiveView:

      parent = self()
      assign_async(socket, :org, fn ->
        # ...
        send_update(parent, Component, data)
      end)
>>>>>>> 2864bc02

  """
  def assign_async(%Socket{} = socket, key_or_keys, func, opts \\ [])
      when (is_atom(key_or_keys) or is_list(key_or_keys)) and
             is_function(func, 0) do
    Async.assign_async(socket, key_or_keys, func, opts)
  end

  @doc """
  Wraps your function in an asynchronous task and invokes a callback `name` to
  handle the result.

  The task is linked to the caller and errors/exits are wrapped.
  The result of the task is sent to the `c:handle_async/3` callback
  of the caller LiveView or LiveComponent.

  The task is only started when the socket is connected.

  ## Examples

      def mount(%{"id" => id}, _, socket) do
        {:ok,
         socket
         |> assign(:org, AsyncResult.loading())
         |> start_async(:my_task, fn -> fetch_org!(id) end)}
      end

      def handle_async(:my_task, {:ok, fetched_org}, socket) do
        %{org: org} = socket.assigns
        {:noreply, assign(socket, :org, AsyncResult.ok(org, fetched_org))}
      end

      def handle_async(:my_task, {:exit, reason}, socket) do
        %{org: org} = socket.assigns
        {:noreply, assign(socket, :org, AsyncResult.failed(org, {:exit, reason}))}
      end

  See the moduledoc for more information.
  """
  def start_async(%Socket{} = socket, name, func) when is_function(func, 0) do
    Async.start_async(socket, name, func)
  end

  @doc """
  Cancels an async operation if one exists.

  Accepts either the `%AsyncResult{}` when using `assign_async/3` or
  the key passed to `start_async/3`.

  The underlying process will be killed with the provided reason, or
  `{:shutdown, :cancel}`. if no reason is passed. For `assign_async/3`
  operations, the `:failed` field will be set to `{:exit, reason}`.
  For `start_async/3`, the `c:handle_async/3` callback will receive
  `{:exit, reason}` as the result.

  Returns the `%Phoenix.LiveView.Socket{}`.

  ## Examples

      cancel_async(socket, :preview)
      cancel_async(socket, :preview, :my_reason)
      cancel_async(socket, socket.assigns.preview)
  """
  def cancel_async(socket, async_or_keys, reason \\ {:shutdown, :cancel}) do
    Async.cancel_async(socket, async_or_keys, reason)
  end
end<|MERGE_RESOLUTION|>--- conflicted
+++ resolved
@@ -1833,6 +1833,11 @@
   and the result when the function completes.
 
   The task is only started when the socket is connected.
+   
+  ## Options
+    
+    * `:supervisor` - allows you to specify a `Task.Supervisor` to supervise the task.
+
 
   ## Examples
 
@@ -1846,11 +1851,6 @@
 
   See the moduledoc for more information.
 
-<<<<<<< HEAD
-  ## Options
-
-    * `:supervisor` - allows you to specify a `Task.Supervisor` to supervise the task.
-=======
   ## `assign_async/3` and `send_update/3`
 
   Since the code inside `assign_async/3` runs in a separate process,
@@ -1863,8 +1863,6 @@
         # ...
         send_update(parent, Component, data)
       end)
->>>>>>> 2864bc02
-
   """
   def assign_async(%Socket{} = socket, key_or_keys, func, opts \\ [])
       when (is_atom(key_or_keys) or is_list(key_or_keys)) and
